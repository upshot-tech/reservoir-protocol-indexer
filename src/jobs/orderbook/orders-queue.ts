--- conflicted
+++ resolved
@@ -224,13 +224,14 @@
       validateBidValue?: boolean;
     }
   | {
-<<<<<<< HEAD
+      kind: "manifold";
+      info: orders.manifold.OrderInfo;
+      relayToArweave?: boolean;
+      validateBidValue?: boolean;
+    }
+  | {
       kind: "nftx";
       info: orders.nftx.OrderInfo;
-=======
-      kind: "manifold";
-      info: orders.manifold.OrderInfo;
->>>>>>> 9706570b
       relayToArweave?: boolean;
       validateBidValue?: boolean;
     };
