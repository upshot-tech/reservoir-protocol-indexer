--- conflicted
+++ resolved
@@ -256,20 +256,8 @@
           );
 
           if (tokenAttributeResult) {
-<<<<<<< HEAD
-            logger.info(
-              QUEUE_NAME,
-              `Added token attribute. contract:${contract}, tokenId:${tokenId}, attributeId:${attributeResult.id}, key:${key}, value:${value}`
-            );
-=======
->>>>>>> fa56bae3
             addedTokenAttributes.push(tokenAttributeResult);
             (tokenAttributeCounter as any)[attributeResult.id] = 1;
-          } else {
-            logger.info(
-              QUEUE_NAME,
-              `Existing token attribute. contract:${contract}, tokenId:${tokenId}, attributeId:${attributeResult.id}, key:${key}, value:${value}`
-            );
           }
         }
 
@@ -301,13 +289,6 @@
         // Schedule attribute refresh
         _.forEach(removedTokenAttributes, (attribute) => {
           (tokenAttributeCounter as any)[attribute.attribute_id] = -1;
-<<<<<<< HEAD
-          logger.info(
-            QUEUE_NAME,
-            `Removed token attribute. contract:${contract}, tokenId:${tokenId}, attributeId:${attribute.attribute_id}, key:${attribute.key}, value:${attribute.value}`
-          );
-=======
->>>>>>> fa56bae3
         });
 
         logger.info(
