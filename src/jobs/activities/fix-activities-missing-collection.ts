--- conflicted
+++ resolved
@@ -51,11 +51,6 @@
 
   worker.on("completed", async (job) => {
     if (job.data.addToQueue) {
-<<<<<<< HEAD
-      logger.info(QUEUE_NAME, `Retrying ${JSON.stringify(job.data)}`);
-
-=======
->>>>>>> b2cece79
       const retry = job.data.retry + 1;
       await addToQueue(job.data.contract, job.data.tokenId, retry);
     }
