--- conflicted
+++ resolved
@@ -53,12 +53,9 @@
     metadataMintDelay: 120,
     enableMetadataAutoRefresh: false,
     washTradingExcludedContracts: [],
-<<<<<<< HEAD
-    reorgCheckFrequency: [1, 5, 10, 30, 60], // In Minutes
-=======
     washTradingWhitelistedAddresses: [],
     washTradingBlacklistedAddresses: [],
->>>>>>> 54164f1a
+    reorgCheckFrequency: [1, 5, 10, 30, 60], // In Minutes
   };
 
   switch (config.chainId) {
