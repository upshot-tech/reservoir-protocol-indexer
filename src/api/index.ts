--- conflicted
+++ resolved
@@ -10,7 +10,6 @@
 import _ from "lodash";
 import { RateLimiterRedis, RateLimiterRes } from "rate-limiter-flexible";
 import qs from "qs";
-import _ from "lodash";
 
 import { setupRoutes } from "@/api/routes";
 import { logger } from "@/common/logger";
@@ -18,15 +17,8 @@
 import { config } from "@/config/index";
 import { getNetworkName } from "@/config/network";
 import { allJobQueues } from "@/jobs/index";
-<<<<<<< HEAD
-import { RateLimitRules } from "@/models/rate-limit-rules";
-import { RateLimiterRedis, RateLimiterRes } from "rate-limiter-flexible";
-import { rateLimitRedis } from "@/common/redis";
-import { Boom } from "@hapi/boom";
-=======
 import { ApiKeyManager } from "@/models/api-keys";
 import { RateLimitRules } from "@/models/rate-limit-rules";
->>>>>>> ecd4a19f
 
 let server: Hapi.Server;
 
@@ -95,9 +87,6 @@
       routes: { prefix: "/admin/bullmq" },
     }
   );
-
-  // Getting rate limit instance will load rate limit rules into memory
-  await RateLimitRules.getInstance();
 
   // Getting rate limit instance will load rate limit rules into memory
   await RateLimitRules.getInstance();
@@ -148,7 +137,6 @@
     const apiKey = await ApiKeyManager.getApiKey(key);
     const tier = apiKey?.tier || 0;
 
-<<<<<<< HEAD
     // Get the rule for the incoming request
     const rateLimitRules = await RateLimitRules.getInstance();
     const rateLimitRule = rateLimitRules.getRule(
@@ -157,10 +145,6 @@
       tier,
       apiKey?.key
     );
-=======
-    const rateLimitRules = await RateLimitRules.getInstance();
-    const rateLimitRule = rateLimitRules.getRule(request.route.path, request.route.method, tier);
->>>>>>> ecd4a19f
 
     // If matching rule was found
     if (rateLimitRule) {
@@ -186,7 +170,6 @@
         )}`;
       } catch (error) {
         if (error instanceof RateLimiterRes) {
-<<<<<<< HEAD
           logger.warn(
             "rate-limiter",
             `${rateLimitKey} ${apiKey?.appName} reached allowed rate limit ${
@@ -207,34 +190,6 @@
             .type("application/json")
             .code(429)
             .takeover();
-=======
-          if (
-            error.consumedPoints == Number(rateLimitRule.options.points) + 1 ||
-            error.consumedPoints % 50 == 0
-          ) {
-            logger.warn(
-              "rate-limiter",
-              `${rateLimitKey} ${apiKey?.appName} reached allowed rate limit ${
-                rateLimitRule.options.points
-              } requests in ${rateLimitRule.options.duration}s by calling ${
-                error.consumedPoints
-              } times in rule ${JSON.stringify(rateLimitRule)}`
-            );
-          }
-
-          // const tooManyRequestsResponse = {
-          //   statusCode: 429,
-          //   error: "Too Many Requests",
-          //   message: `Max ${rateLimitRule.options.points} requests in ${rateLimitRule.options.duration}s reached`,
-          // };
-          //
-          // return reply
-          //   .response(tooManyRequestsResponse)
-          //   .header("x-cf-block", "true")
-          //   .type("application/json")
-          //   .code(429)
-          //   .takeover();
->>>>>>> ecd4a19f
         } else {
           throw error;
         }
