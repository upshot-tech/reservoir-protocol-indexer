--- conflicted
+++ resolved
@@ -56,15 +56,12 @@
 
   server.route({
     method: "POST",
-<<<<<<< HEAD
-=======
     path: "/admin/update-source",
     options: adminEndpoints.postUpdateSourceOptions,
   });
 
   server.route({
     method: "POST",
->>>>>>> 25b1cda6
     path: "/admin/resync-source",
     options: adminEndpoints.postResyncSourceOptions,
   });
