/* eslint-disable @typescript-eslint/no-explicit-any */

import { Request, RouteOptions } from "@hapi/hapi";
import Joi from "joi";

import { edb } from "@/common/db";
import { logger } from "@/common/logger";
import { formatEth, fromBuffer, toBuffer } from "@/common/utils";

const version = "v2";

export const getUserTokensV2Options: RouteOptions = {
  description: "User tokens",
  notes:
    "Get tokens held by a user, along with ownership information such as associated orders and date acquired.",
  tags: ["api", "users"],
  validate: {
    params: Joi.object({
      user: Joi.string()
        .lowercase()
        .pattern(/^0x[a-f0-9]{40}$/)
        .required(),
    }),
    query: Joi.object({
      community: Joi.string().lowercase(),
      collection: Joi.string().lowercase(),
      contract: Joi.string()
        .lowercase()
        .pattern(/^0x[a-f0-9]{40}$/),
      offset: Joi.number().integer().min(0).max(10000).default(0),
      limit: Joi.number().integer().min(1).max(20).default(20),
    }),
  },
  response: {
    schema: Joi.object({
      tokens: Joi.array().items(
        Joi.object({
          token: Joi.object({
            contract: Joi.string(),
            tokenId: Joi.string(),
            name: Joi.string().allow(null, ""),
            image: Joi.string().allow(null, ""),
            collection: Joi.object({
              id: Joi.string().allow(null),
              name: Joi.string().allow(null, ""),
            }),
            topBid: Joi.object({
              id: Joi.string().allow(null),
              value: Joi.number().unsafe().allow(null),
            }),
          }),
          ownership: Joi.object({
            tokenCount: Joi.string(),
            onSaleCount: Joi.string(),
            floorSellValue: Joi.number().unsafe().allow(null),
          }),
        })
      ),
    }).label(`getUserTokens${version.toUpperCase()}Response`),
    failAction: (_request, _h, error) => {
      logger.error(
        `get-user-tokens-${version}-handler`,
        `Wrong response schema: ${error}`
      );
      throw error;
    },
  },
  handler: async (request: Request) => {
    const params = request.params as any;
    const query = request.query as any;

    // Filters
    (params as any).user = toBuffer(params.user);
    (params as any).offset = query.offset;
    (params as any).limit = query.limit;

    let communityFilter = "";
    if (query.community) {
      (params as any).community = query.community;
      communityFilter = `AND c.community = $/community/`;
    }

    let collectionFilter = "";
    if (query.collection) {
      (params as any).collection = query.collection;
      collectionFilter = `AND t.collection_id = $/collection/`;
    }

<<<<<<< HEAD
=======
    try {
      const baseQuery = `
        SELECT  b.contract, b.token_id, b.token_count, t.name,
               t.image, t.collection_id, t.floor_sell_id, t.top_buy_id,
               t.top_buy_value, t.total_buy_value, c.name as collection_name,
               (
                    CASE WHEN t.floor_sell_value IS NOT NULL
                    THEN 1
                    ELSE 0
                    END
               ) AS on_sale_count
        FROM (
            SELECT amount AS token_count, token_id, contract
            FROM nft_balances
            WHERE owner =  $/user/
            AND amount > 0
          ) AS b
          JOIN LATERAL (
            SELECT t.token_id, t.name, t.image, t.collection_id,
               t.floor_sell_id, t.top_buy_id, t.top_buy_value,
               t.floor_sell_value, b.token_count * t.top_buy_value AS total_buy_value
            FROM tokens t
            WHERE b.token_id = t.token_id
            AND b.contract = t.contract
            ${collectionFilter}
            ORDER BY t.top_buy_value DESC NULLS LAST
          ) t ON TRUE
          JOIN collections c ON c.contract = b.contract
          ${communityFilter}
        OFFSET $/offset/
        LIMIT $/limit/
      `;

>>>>>>> 541288b7
      const result = await edb
        .manyOrNone(baseQuery, { ...query, ...params })
        .then((result) =>
          result.map((r) => ({
            token: {
              contract: fromBuffer(r.contract),
              tokenId: r.token_id,
              name: r.name,
              image: r.image,
              collection: {
                id: r.collection_id,
                name: r.collection_name,
              },
              topBid: {
                id: r.top_buy_id,
                value: r.top_buy_value ? formatEth(r.top_buy_value) : null,
              },
            },
            ownership: {
              tokenCount: String(r.token_count),
              onSaleCount: String(r.on_sale_count),
              floorSellValue: r.floor_sell_value
                ? formatEth(r.floor_sell_value)
                : null,
            },
          }))
        );

      return { tokens: result };
    } catch (error) {
      logger.error(
        `get-user-tokens-${version}-handler`,
        `Handler failure: ${error}`
      );
      throw error;
    }
  },
};<|MERGE_RESOLUTION|>--- conflicted
+++ resolved
@@ -86,8 +86,6 @@
       collectionFilter = `AND t.collection_id = $/collection/`;
     }
 
-<<<<<<< HEAD
-=======
     try {
       const baseQuery = `
         SELECT  b.contract, b.token_id, b.token_count, t.name,
@@ -121,7 +119,6 @@
         LIMIT $/limit/
       `;
 
->>>>>>> 541288b7
       const result = await edb
         .manyOrNone(baseQuery, { ...query, ...params })
         .then((result) =>
