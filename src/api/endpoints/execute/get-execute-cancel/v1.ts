/* eslint-disable @typescript-eslint/no-explicit-any */

import * as Boom from "@hapi/boom";
import { Request, RouteOptions } from "@hapi/hapi";
import * as Sdk from "@reservoir0x/sdk";
import Joi from "joi";

import { redb } from "@/common/db";
import { logger } from "@/common/logger";
import { bn, regex, toBuffer } from "@/common/utils";
import { config } from "@/config/index";

const version = "v1";

export const getExecuteCancelV1Options: RouteOptions = {
  description: "Cancel order",
  notes: "Cancel an existing order on any marketplace",
  tags: ["api", "x-deprecated"],
  plugins: {
    "hapi-swagger": {
<<<<<<< HEAD
      order: 11,
=======
>>>>>>> a91ebc62
      deprecated: true,
    },
  },
  validate: {
    query: Joi.object({
      id: Joi.string()
        .required()
        .description(
          "Order Id. Example: `0x1544e82e6f2174f26233abcc35f3d478fa9c92926a91465430657987aea7d748`"
        ),
      maker: Joi.string()
        .lowercase()
        .pattern(regex.address)
        .required()
        .description(
          "Address of wallet cancelling the order. Example: `0xF296178d553C8Ec21A2fBD2c5dDa8CA9ac905A00`"
        ),
      maxFeePerGas: Joi.string()
        .pattern(regex.number)
        .description("Optional. Set custom gas price"),
      maxPriorityFeePerGas: Joi.string()
        .pattern(regex.number)
        .description("Optional. Set custom gas price"),
    }),
  },
  response: {
    schema: Joi.object({
      steps: Joi.array().items(
        Joi.object({
          action: Joi.string().required(),
          description: Joi.string().required(),
          status: Joi.string().valid("complete", "incomplete").required(),
          kind: Joi.string()
            .valid("request", "signature", "transaction", "confirmation")
            .required(),
          data: Joi.object(),
        })
      ),
      query: Joi.object(),
    }).label(`getExecuteCancel${version.toUpperCase()}Response`),
    failAction: (_request, _h, error) => {
      logger.error(`get-execute-cancel-${version}-handler`, `Wrong response schema: ${error}`);
      throw error;
    },
  },
  handler: async (request: Request) => {
    const query = request.query as any;

    try {
      // Fetch the order to get cancelled.
      const orderResult = await redb.oneOrNone(
        `
          SELECT "kind", "raw_data" FROM "orders"
          WHERE "id" = $/id/
            AND "maker" = $/maker/
            AND ("fillability_status" = 'fillable' OR "fillability_status" = 'no-balance')
        `,
        {
          id: query.id,
          maker: toBuffer(query.maker),
        }
      );

      // Return early in case no order was found.
      if (!orderResult) {
        throw Boom.badData("No matching order");
      }

      // Set up generic cancellation steps.
      const generateSteps = (side: "buy" | "sell") => [
        {
          action: side === "sell" ? "Submit cancellation" : "Cancel offer",
          description: `To cancel this ${
            side === "sell" ? "listing" : "offer"
          } you must confirm the transaction and pay the gas fee`,
          kind: "transaction",
        },
        {
          action: "Confirmation",
          description: `Verify that the ${
            side === "sell" ? "listing" : "offer"
          } was successfully cancelled`,
          kind: "confirmation",
        },
      ];

      switch (orderResult.kind) {
        case "seaport": {
          const order = new Sdk.Seaport.Order(config.chainId, orderResult.raw_data);

          // Generate exchange-specific cancellation transaction.
          const exchange = new Sdk.Seaport.Exchange(config.chainId);
          const cancelTx = exchange.cancelOrderTx(query.maker, order);

          const steps = generateSteps(order.getInfo()!.side);
          return {
            steps: [
              {
                ...steps[0],
                status: "incomplete",
                data: {
                  ...cancelTx,
                  maxFeePerGas: query.maxFeePerGas
                    ? bn(query.maxFeePerGas).toHexString()
                    : undefined,
                  maxPriorityFeePerGas: query.maxPriorityFeePerGas
                    ? bn(query.maxPriorityFeePerGas).toHexString()
                    : undefined,
                },
              },
              {
                ...steps[1],
                status: "incomplete",
                data: {
                  endpoint: `/orders/executed/v1?ids=${order.hash()}`,
                  method: "GET",
                },
              },
            ],
          };
        }

        case "looks-rare": {
          const order = new Sdk.LooksRare.Order(config.chainId, orderResult.raw_data);

          // Generate exchange-specific cancellation transaction.
          const exchange = new Sdk.LooksRare.Exchange(config.chainId);
          const cancelTx = exchange.cancelOrderTx(query.maker, order);

          const steps = generateSteps(order.params.isOrderAsk ? "sell" : "buy");
          return {
            steps: [
              {
                ...steps[0],
                status: "incomplete",
                data: {
                  ...cancelTx,
                  maxFeePerGas: query.maxFeePerGas
                    ? bn(query.maxFeePerGas).toHexString()
                    : undefined,
                  maxPriorityFeePerGas: query.maxPriorityFeePerGas
                    ? bn(query.maxPriorityFeePerGas).toHexString()
                    : undefined,
                },
              },
              {
                ...steps[1],
                status: "incomplete",
                data: {
                  endpoint: `/orders/executed/v1?ids=${order.hash()}`,
                  method: "GET",
                },
              },
            ],
          };
        }

        case "opendao-erc721":
        case "opendao-erc1155": {
          const order = new Sdk.OpenDao.Order(config.chainId, orderResult.raw_data);

          // Generate exchange-specific cancellation transaction.
          const exchange = new Sdk.OpenDao.Exchange(config.chainId);
          const cancelTx = exchange.cancelOrderTx(query.maker, order);

          const steps = generateSteps(
            order.params.direction === Sdk.OpenDao.Types.TradeDirection.SELL ? "sell" : "buy"
          );
          return {
            steps: [
              {
                ...steps[0],
                status: "incomplete",
                data: {
                  ...cancelTx,
                  maxFeePerGas: query.maxFeePerGas
                    ? bn(query.maxFeePerGas).toHexString()
                    : undefined,
                  maxPriorityFeePerGas: query.maxPriorityFeePerGas
                    ? bn(query.maxPriorityFeePerGas).toHexString()
                    : undefined,
                },
              },
              {
                ...steps[1],
                status: "incomplete",
                data: {
                  endpoint: `/orders/executed/v1?ids=${order.hash()}`,
                  method: "GET",
                },
              },
            ],
          };
        }

        case "zeroex-v4-erc721":
        case "zeroex-v4-erc1155": {
          const order = new Sdk.ZeroExV4.Order(config.chainId, orderResult.raw_data);

          // Generate exchange-specific cancellation transaction.
          const exchange = new Sdk.ZeroExV4.Exchange(config.chainId);
          const cancelTx = exchange.cancelOrderTx(query.maker, order);

          const steps = generateSteps(
            order.params.direction === Sdk.ZeroExV4.Types.TradeDirection.SELL ? "sell" : "buy"
          );
          return {
            steps: [
              {
                ...steps[0],
                status: "incomplete",
                data: {
                  ...cancelTx,
                  maxFeePerGas: query.maxFeePerGas
                    ? bn(query.maxFeePerGas).toHexString()
                    : undefined,
                  maxPriorityFeePerGas: query.maxPriorityFeePerGas
                    ? bn(query.maxPriorityFeePerGas).toHexString()
                    : undefined,
                },
              },
              {
                ...steps[1],
                status: "incomplete",
                data: {
                  endpoint: `/orders/executed/v1?ids=${order.hash()}`,
                  method: "GET",
                },
              },
            ],
          };
        }

        case "x2y2": {
          const order = new Sdk.X2Y2.Order(config.chainId, orderResult.raw_data);

          // Generate exchange-specific cancellation transaction
          const exchange = new Sdk.X2Y2.Exchange(config.chainId, process.env.X2Y2_API_KEY!);
          const cancelTx = exchange.cancelOrderTx(query.maker, order);

          const steps = generateSteps(order.params.type as "sell" | "buy");
          return {
            steps: [
              {
                ...steps[0],
                status: "incomplete",
                data: {
                  ...cancelTx,
                  maxFeePerGas: query.maxFeePerGas
                    ? bn(query.maxFeePerGas).toHexString()
                    : undefined,
                  maxPriorityFeePerGas: query.maxPriorityFeePerGas
                    ? bn(query.maxPriorityFeePerGas).toHexString()
                    : undefined,
                },
              },
              {
                ...steps[1],
                status: "incomplete",
                data: {
                  endpoint: `/orders/executed/v1?ids=${order.params.itemHash}`,
                  method: "GET",
                },
              },
            ],
          };
        }

        default: {
          throw Boom.notImplemented("Unsupported order kind");
        }
      }
    } catch (error) {
      logger.error(`get-execute-cancel-${version}-handler`, `Handler failure: ${error}`);
      throw error;
    }
  },
};<|MERGE_RESOLUTION|>--- conflicted
+++ resolved
@@ -18,10 +18,6 @@
   tags: ["api", "x-deprecated"],
   plugins: {
     "hapi-swagger": {
-<<<<<<< HEAD
-      order: 11,
-=======
->>>>>>> a91ebc62
       deprecated: true,
     },
   },
