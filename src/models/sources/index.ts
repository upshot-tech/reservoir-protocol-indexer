--- conflicted
+++ resolved
@@ -20,7 +20,6 @@
 
 export class Sources {
   private static instance: Sources;
-  private static forceRefresh: boolean;
 
   public sources: object;
   public sourcesByNames: object;
@@ -62,7 +61,7 @@
   }
 
   public static async getInstance() {
-    if (!this.instance || this.forceRefresh) {
+    if (!this.instance) {
       this.instance = new Sources();
       await this.instance.loadData();
     }
@@ -144,25 +143,6 @@
   }
 
   public async update(domain: string, metadata: SourcesMetadata = {}) {
-<<<<<<< HEAD
-    const query = `UPDATE sources_v2
-                   SET metadata = metadata || jsonb_build_object (
-                          'adminIcon', $/metadataAdminIcon/,
-                          'adminTitle', $/metadataAdminTitle/,
-                          'icon', $/metadataIcon/,
-                          'title', $/metadataTitle/
-                       )
-                   WHERE domain = $/domain/`;
-
-    const values = {
-      domain,
-      metadataAdminIcon: metadata.adminIcon || "",
-      metadataAdminTitle: metadata.adminTitle || "",
-      metadataIcon: metadata.icon || "",
-      metadataTitle: metadata.title || "",
-    };
-
-=======
     const values = {
       domain,
     };
@@ -185,7 +165,6 @@
                    SET metadata = metadata || jsonb_build_object (${jsonBuildObject})
                    WHERE domain = $/domain/`;
 
->>>>>>> 25b1cda6
     await idb.none(query, values);
 
     await Sources.instance.loadData(true); // reload the cache
