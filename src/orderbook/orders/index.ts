--- conflicted
+++ resolved
@@ -21,8 +21,5 @@
   | "element-erc1155"
   | "quixotic"
   | "nouns"
-<<<<<<< HEAD
-  | "cryptopunks";
-=======
-  | "zora-v3";
->>>>>>> 97785f5d
+  | "cryptopunks"
+  | "zora-v3";