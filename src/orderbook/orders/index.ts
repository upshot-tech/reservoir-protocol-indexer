// Exports

export * as cryptopunks from "@/orderbook/orders/cryptopunks";
export * as forward from "@/orderbook/orders/forward";
export * as foundation from "@/orderbook/orders/foundation";
export * as looksRare from "@/orderbook/orders/looks-rare";
export * as seaport from "@/orderbook/orders/seaport";
export * as sudoswap from "@/orderbook/orders/sudoswap";
export * as x2y2 from "@/orderbook/orders/x2y2";
export * as zeroExV4 from "@/orderbook/orders/zeroex-v4";
export * as zora from "@/orderbook/orders/zora";
export * as universe from "@/orderbook/orders/universe";
export * as element from "@/orderbook/orders/element";
export * as blur from "@/orderbook/orders/blur";
export * as rarible from "@/orderbook/orders/rarible";

// Imports

import * as Sdk from "@reservoir0x/sdk";
import * as SdkTypesV5 from "@reservoir0x/sdk/dist/router/v5/types";
import * as SdkTypesV6 from "@reservoir0x/sdk/dist/router/v6/types";

import { redb } from "@/common/db";
import { config } from "@/config/index";
import { Sources } from "@/models/sources";
import { SourcesEntity } from "@/models/sources/sources-entity";

// Whenever a new order kind is added, make sure to also include an
// entry/implementation in the below types/methods in order to have
// the new order available/fillable.

export type OrderKind =
  | "wyvern-v2"
  | "wyvern-v2.3"
  | "looks-rare"
  | "zeroex-v4-erc721"
  | "zeroex-v4-erc1155"
  | "foundation"
  | "x2y2"
  | "seaport"
  | "rarible"
  | "element-erc721"
  | "element-erc1155"
  | "quixotic"
  | "nouns"
  | "zora-v3"
  | "mint"
  | "cryptopunks"
  | "sudoswap"
  | "universe"
  | "nftx"
  | "blur"
  | "forward";

// In case we don't have the source of an order readily available, we use
// a default value where possible (since very often the exchange protocol
// is tightly coupled to a source marketplace and we just assume that the
// bulk of orders from a protocol come from known that marketplace).

const mintsSources = new Map<string, string>();
mintsSources.set("0x059edd72cd353df5106d2b9cc5ab83a52287ac3a", "artblocks.io");
mintsSources.set("0xa7d8d9ef8d8ce8992df33d8b8cf4aebabd5bd270", "artblocks.io");
mintsSources.set("0x57f1887a8bf19b14fc0df6fd9b2acc9af147ea85", "ens.domains");
mintsSources.set("0x495f947276749ce646f68ac8c248420045cb7b5e", "opensea.io");
mintsSources.set("0xc9154424b823b10579895ccbe442d41b9abd96ed", "rarible.com");
mintsSources.set("0xb66a603f4cfe17e3d27b87a8bfcad319856518b8", "rarible.com");
mintsSources.set("0xc143bbfcdbdbed6d454803804752a064a622c1f3", "async.art");
mintsSources.set("0xfbeef911dc5821886e1dda71586d90ed28174b7d", "knownorigin.io");

export const getOrderSourceByOrderKind = async (
  orderKind: OrderKind,
  address?: string
): Promise<SourcesEntity | undefined> => {
  try {
    const sources = await Sources.getInstance();
    switch (orderKind) {
      case "x2y2":
        return sources.getOrInsert("x2y2.io");
      case "foundation":
        return sources.getOrInsert("foundation.app");
      case "looks-rare":
        return sources.getOrInsert("looksrare.org");
      case "seaport":
      case "wyvern-v2":
      case "wyvern-v2.3":
        return sources.getOrInsert("opensea.io");
      case "rarible":
        return sources.getOrInsert("rarible.com");
      case "element-erc721":
      case "element-erc1155":
        return sources.getOrInsert("element.market");
      case "quixotic":
        return sources.getOrInsert("quixotic.io");
      case "zora-v3":
        return sources.getOrInsert("zora.co");
      case "nouns":
        return sources.getOrInsert("nouns.wtf");
      case "cryptopunks":
        return sources.getOrInsert("cryptopunks.app");
      case "sudoswap":
        return sources.getOrInsert("sudoswap.xyz");
      case "universe":
        return sources.getOrInsert("universe.xyz");
      case "nftx":
        return sources.getOrInsert("nftx.io");
      case "blur":
        return sources.getOrInsert("blur.io");
      case "mint": {
        if (address && mintsSources.has(address)) {
          return sources.getOrInsert(mintsSources.get(address)!);
        }
      }
    }
  } catch {
    // Skip on any errors
  }

  // In case nothing matched, return `undefined` by default
};

// Support for filling listings
export const generateListingDetailsV5 = (
  order: {
    id: string;
    kind: OrderKind;
    currency: string;
    // eslint-disable-next-line @typescript-eslint/no-explicit-any
    rawData: any;
  },
  token: {
    kind: "erc721" | "erc1155";
    contract: string;
    tokenId: string;
    amount?: number;
  }
): SdkTypesV5.ListingDetails => {
  const common = {
    contractKind: token.kind,
    contract: token.contract,
    tokenId: token.tokenId,
    currency: order.currency,
    amount: token.amount ?? 1,
  };

  switch (order.kind) {
    case "cryptopunks": {
      return {
        kind: "cryptopunks",
        ...common,
        order: new Sdk.CryptoPunks.Order(config.chainId, order.rawData),
      };
    }

    case "foundation": {
      return {
        kind: "foundation",
        ...common,
        order: new Sdk.Foundation.Order(config.chainId, order.rawData),
      };
    }

    case "looks-rare": {
      return {
        kind: "looks-rare",
        ...common,
        order: new Sdk.LooksRare.Order(config.chainId, order.rawData),
      };
    }

    case "x2y2": {
      return {
        kind: "x2y2",
        ...common,
        order: new Sdk.X2Y2.Order(config.chainId, order.rawData),
      };
    }

    case "zeroex-v4-erc721":
    case "zeroex-v4-erc1155": {
      return {
        kind: "zeroex-v4",
        ...common,
        order: new Sdk.ZeroExV4.Order(config.chainId, order.rawData),
      };
    }

    case "seaport": {
      if (order.rawData) {
        return {
          kind: "seaport",
          ...common,
          order: new Sdk.Seaport.Order(config.chainId, order.rawData),
        };
      } else {
        // Sorry for all the below `any` types
        return {
          // eslint-disable-next-line
          kind: "seaport-partial" as any,
          ...common,
          order: {
            contract: token.contract,
            tokenId: token.tokenId,
            id: order.id,
            // eslint-disable-next-line
          } as any,
        };
      }
    }

    case "zora-v3": {
      return {
        kind: "zora",
        ...common,
        order: new Sdk.Zora.Order(config.chainId, order.rawData),
      };
    }

    case "universe": {
      return {
        kind: "universe",
        ...common,
        order: new Sdk.Universe.Order(config.chainId, order.rawData),
      };
    }

    case "rarible": {
      return {
        kind: "rarible",
        ...common,
        order: new Sdk.Rarible.Order(config.chainId, order.rawData),
      };
    }

    default: {
      throw new Error("Unsupported order kind");
    }
  }
};

// Support for filling bids
export const generateBidDetailsV5 = async (
  order: {
    id: string;
    kind: OrderKind;
    // eslint-disable-next-line @typescript-eslint/no-explicit-any
    rawData: any;
  },
  token: {
    kind: "erc721" | "erc1155";
    contract: string;
    tokenId: string;
    amount?: number;
  }
): Promise<SdkTypesV5.BidDetails> => {
  const common = {
    contractKind: token.kind,
    contract: token.contract,
    tokenId: token.tokenId,
    amount: token.amount ?? 1,
  };

  switch (order.kind) {
    case "seaport": {
      if (order.rawData) {
        // eslint-disable-next-line @typescript-eslint/no-explicit-any
        const extraArgs: any = {};

        const sdkOrder = new Sdk.Seaport.Order(config.chainId, order.rawData);
        if (sdkOrder.params.kind?.includes("token-list")) {
          // When filling a "token-list" order, we also need to pass in the
          // full list of tokens the order was made on (in order to be able
          // to generate a valid merkle proof)
          const tokens = await redb.manyOrNone(
            `
              SELECT
                token_sets_tokens.token_id
              FROM token_sets_tokens
              WHERE token_sets_tokens.token_set_id = (
                SELECT
                  orders.token_set_id
                FROM orders
                WHERE orders.id = $/id/
              )
            `,
            { id: sdkOrder.hash() }
          );
          extraArgs.tokenIds = tokens.map(({ token_id }) => token_id);
        }

        return {
          kind: "seaport",
          ...common,
          extraArgs,
          order: sdkOrder,
        };
      } else {
        // Sorry for all the below `any` types
        return {
          // eslint-disable-next-line
          kind: "seaport-partial" as any,
          ...common,
          order: {
            contract: token.contract,
            tokenId: token.tokenId,
            id: order.id,
            // eslint-disable-next-line
          } as any,
        };
      }
    }

    case "looks-rare": {
      const sdkOrder = new Sdk.LooksRare.Order(config.chainId, order.rawData);
      return {
        kind: "looks-rare",
        ...common,
        order: sdkOrder,
      };
    }

    case "zeroex-v4-erc721":
    case "zeroex-v4-erc1155": {
      const sdkOrder = new Sdk.ZeroExV4.Order(config.chainId, order.rawData);
      return {
        kind: "zeroex-v4",
        ...common,
        order: sdkOrder,
      };
    }

    case "x2y2": {
      const sdkOrder = new Sdk.X2Y2.Order(config.chainId, order.rawData);
      return {
        kind: "x2y2",
        ...common,
        order: sdkOrder,
      };
    }

    case "sudoswap": {
      const sdkOrder = new Sdk.Sudoswap.Order(config.chainId, order.rawData);
      return {
        kind: "sudoswap",
        ...common,
        order: sdkOrder,
      };
    }

    case "universe": {
      const sdkOrder = new Sdk.Universe.Order(config.chainId, order.rawData);
      return {
        kind: "universe",
        ...common,
        order: sdkOrder,
        extraArgs: {
          amount: sdkOrder.params.take.value,
        },
      };
    }

    case "rarible": {
      const sdkOrder = new Sdk.Rarible.Order(config.chainId, order.rawData);
      return {
        kind: "rarible",
        ...common,
        order: sdkOrder,
      };
    }

    default: {
      throw new Error("Unsupported order kind");
    }
  }
};

// Support for filling listings
export const generateListingDetailsV6 = (
  order: {
    id: string;
    kind: OrderKind;
    currency: string;
    // eslint-disable-next-line @typescript-eslint/no-explicit-any
    rawData: any;
    fees?: Sdk.RouterV6.Types.Fee[];
  },
  token: {
    kind: "erc721" | "erc1155";
    contract: string;
    tokenId: string;
    amount?: number;
  }
): SdkTypesV6.ListingDetails => {
  const common = {
    contractKind: token.kind,
    contract: token.contract,
    tokenId: token.tokenId,
    currency: order.currency,
    amount: token.amount ?? 1,
    fees: order.fees ?? [],
  };

  switch (order.kind) {
    case "cryptopunks": {
      return {
        kind: "cryptopunks",
        ...common,
        order: new Sdk.CryptoPunks.Order(config.chainId, order.rawData),
      };
    }

    case "foundation": {
      return {
        kind: "foundation",
        ...common,
        order: new Sdk.Foundation.Order(config.chainId, order.rawData),
      };
    }

    case "looks-rare": {
      return {
        kind: "looks-rare",
        ...common,
        order: new Sdk.LooksRare.Order(config.chainId, order.rawData),
      };
    }

    case "x2y2": {
      return {
        kind: "x2y2",
        ...common,
        order: new Sdk.X2Y2.Order(config.chainId, order.rawData),
      };
    }

    case "zeroex-v4-erc721":
    case "zeroex-v4-erc1155": {
      return {
        kind: "zeroex-v4",
        ...common,
        order: new Sdk.ZeroExV4.Order(config.chainId, order.rawData),
      };
    }

    case "seaport": {
      if (order.rawData) {
        return {
          kind: "seaport",
          ...common,
          order: new Sdk.Seaport.Order(config.chainId, order.rawData),
        };
      } else {
        // Sorry for all the below `any` types
        return {
          // eslint-disable-next-line
          kind: "seaport-partial" as any,
          ...common,
          order: {
            contract: token.contract,
            tokenId: token.tokenId,
            id: order.id,
            // eslint-disable-next-line
          } as any,
        };
      }
    }

    case "zora-v3": {
      return {
        kind: "zora",
        ...common,
        order: new Sdk.Zora.Order(config.chainId, order.rawData),
      };
    }

    case "universe": {
      return {
        kind: "universe",
        ...common,
        order: new Sdk.Universe.Order(config.chainId, order.rawData),
      };
    }

    case "rarible": {
      return {
        kind: "rarible",
        ...common,
        order: new Sdk.Rarible.Order(config.chainId, order.rawData),
      };
    }

<<<<<<< HEAD
    case "blur": {
      return {
        kind: "blur",
        ...common,
        order: new Sdk.Blur.Order(config.chainId, order.rawData),
=======
    case "sudoswap": {
      return {
        kind: "sudoswap",
        ...common,
        order: new Sdk.Sudoswap.Order(config.chainId, order.rawData),
>>>>>>> 7c8aa225
      };
    }

    default: {
      throw new Error("Unsupported order kind");
    }
  }
};

// Support for filling bids
export const generateBidDetailsV6 = async (
  order: {
    id: string;
    kind: OrderKind;
    // eslint-disable-next-line @typescript-eslint/no-explicit-any
    rawData: any;
    fees?: Sdk.RouterV6.Types.Fee[];
  },
  token: {
    kind: "erc721" | "erc1155";
    contract: string;
    tokenId: string;
    amount?: number;
  }
): Promise<SdkTypesV6.BidDetails> => {
  const common = {
    contractKind: token.kind,
    contract: token.contract,
    tokenId: token.tokenId,
    amount: token.amount ?? 1,
    fees: order.fees ?? [],
  };

  switch (order.kind) {
    case "seaport": {
      if (order.rawData) {
        // eslint-disable-next-line @typescript-eslint/no-explicit-any
        const extraArgs: any = {};

        const sdkOrder = new Sdk.Seaport.Order(config.chainId, order.rawData);
        if (sdkOrder.params.kind?.includes("token-list")) {
          // When filling a "token-list" order, we also need to pass in the
          // full list of tokens the order was made on (in order to be able
          // to generate a valid merkle proof)
          const tokens = await redb.manyOrNone(
            `
              SELECT
                token_sets_tokens.token_id
              FROM token_sets_tokens
              WHERE token_sets_tokens.token_set_id = (
                SELECT
                  orders.token_set_id
                FROM orders
                WHERE orders.id = $/id/
              )
            `,
            { id: sdkOrder.hash() }
          );
          extraArgs.tokenIds = tokens.map(({ token_id }) => token_id);
        }

        return {
          kind: "seaport",
          ...common,
          extraArgs,
          order: sdkOrder,
        };
      } else {
        // Sorry for all the below `any` types
        return {
          // eslint-disable-next-line
          kind: "seaport-partial" as any,
          ...common,
          order: {
            contract: token.contract,
            tokenId: token.tokenId,
            id: order.id,
            // eslint-disable-next-line
          } as any,
        };
      }
    }

    case "looks-rare": {
      const sdkOrder = new Sdk.LooksRare.Order(config.chainId, order.rawData);
      return {
        kind: "looks-rare",
        ...common,
        order: sdkOrder,
      };
    }

    case "zeroex-v4-erc721":
    case "zeroex-v4-erc1155": {
      const sdkOrder = new Sdk.ZeroExV4.Order(config.chainId, order.rawData);
      return {
        kind: "zeroex-v4",
        ...common,
        order: sdkOrder,
      };
    }

    case "x2y2": {
      const sdkOrder = new Sdk.X2Y2.Order(config.chainId, order.rawData);
      return {
        kind: "x2y2",
        ...common,
        order: sdkOrder,
      };
    }

    case "sudoswap": {
      const sdkOrder = new Sdk.Sudoswap.Order(config.chainId, order.rawData);
      return {
        kind: "sudoswap",
        ...common,
        order: sdkOrder,
      };
    }

    case "universe": {
      const sdkOrder = new Sdk.Universe.Order(config.chainId, order.rawData);
      return {
        kind: "universe",
        ...common,
        order: sdkOrder,
      };
    }

    case "rarible": {
      return {
        kind: "rarible",
        ...common,
        order: new Sdk.Rarible.Order(config.chainId, order.rawData),
      };
    }

    case "forward": {
      const sdkOrder = new Sdk.Forward.Order(config.chainId, order.rawData);
      return {
        kind: "forward",
        ...common,
        order: sdkOrder,
      };
    }

    case "blur": {
      const sdkOrder = new Sdk.Blur.Order(config.chainId, order.rawData);
      return {
        kind: "blur",
        ...common,
        order: sdkOrder,
      };
    }

    default: {
      throw new Error("Unsupported order kind");
    }
  }
};<|MERGE_RESOLUTION|>--- conflicted
+++ resolved
@@ -13,6 +13,7 @@
 export * as element from "@/orderbook/orders/element";
 export * as blur from "@/orderbook/orders/blur";
 export * as rarible from "@/orderbook/orders/rarible";
+export * as nftx from "@/orderbook/orders/nftx";
 
 // Imports
 
@@ -488,19 +489,11 @@
       };
     }
 
-<<<<<<< HEAD
-    case "blur": {
-      return {
-        kind: "blur",
-        ...common,
-        order: new Sdk.Blur.Order(config.chainId, order.rawData),
-=======
     case "sudoswap": {
       return {
         kind: "sudoswap",
         ...common,
         order: new Sdk.Sudoswap.Order(config.chainId, order.rawData),
->>>>>>> 7c8aa225
       };
     }
 
