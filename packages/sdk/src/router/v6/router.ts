--- conflicted
+++ resolved
@@ -1235,13 +1235,9 @@
 
     // Generate router executions
     let executions: ExecutionInfo[] = [];
-<<<<<<< HEAD
 
     // Extend infos for GAS stats
     let executionExtendInfos: ExecutionExtendInfo[] = [];
-    const swapDetails: SwapDetail[] = [];
-=======
->>>>>>> 270129b9
 
     // Handle Element ERC721 listings
     if (elementErc721Details.length) {
@@ -3188,23 +3184,6 @@
         const orders = currencyDetails.map((d) => d.order as Sdk.PaymentProcessor.Order);
         const module = this.contracts.paymentProcessorModule;
 
-<<<<<<< HEAD
-      executionExtendInfos.push({
-        protocol: paymentProcessorDetails[0].kind,
-        feesSize: fees.length,
-      });
-
-      executions.push({
-        module: module.address,
-        data: module.interface.encodeFunctionData("acceptETHListings", [
-          orders.map((order) =>
-            order.getMatchedOrder(
-              order.buildMatching({
-                taker: module.address,
-                takerMasterNonce: "0",
-              })
-            )
-=======
         const fees = getFees(currencyDetails);
         const price = orders
           .map((order) => bn(order.params.price))
@@ -3214,6 +3193,12 @@
 
         const currencyIsETH = isETH(this.chainId, currency);
         const buyInCurrencyIsETH = isETH(this.chainId, buyInCurrency);
+
+        executionExtendInfos.push({
+          protocol: currencyDetails[0].kind,
+          feesSize: fees.length,
+        });
+
         executions.push({
           module: module.address,
           data: module.interface.encodeFunctionData(
@@ -3238,7 +3223,6 @@
               },
               fees,
             ]
->>>>>>> 270129b9
           ),
           value: buyInCurrencyIsETH && currencyIsETH ? totalPrice : 0,
         });
@@ -3449,49 +3433,24 @@
         });
       }
 
+      const info = extractIdentifiersFromExections(executions, executionExtendInfos);
       if (options?.usePermit) {
         const supportedPermitCurrencies = [Sdk.Common.Addresses.Usdc[this.chainId]];
         if (!supportedPermitCurrencies.includes(buyInCurrency)) {
           throw new Error("Buying with permit not supported");
         }
 
-<<<<<<< HEAD
-        const info = extractIdentifiersFromExections(executions, executionExtendInfos);
-
-        txs.push({
-          approvals: [],
-          preSignatures: [],
-          txTags: {
-            kind: "sale",
-            listings: info.tags,
-            feesOnTop: info.feesOnTop,
-            swaps: info.swaps,
-          },
-          permits: await new PermitHandler(this.chainId, this.provider)
-            .generate(relayer, ftTransferItems)
-            .then((permits) =>
-              permits.map((p) => ({
-                kind: "erc20",
-                data: p,
-              }))
-            ),
-          txData: {
-            from: relayer,
-            ...{
-              to: this.contracts.router.address,
-              data:
-                this.contracts.router.interface.encodeFunctionData("execute", [executions]) +
-                generateSourceBytes(options?.source),
-              value: executions
-                .map((e) => bn(e.value))
-                .reduce((a, b) => a.add(b))
-                .toHexString(),
-=======
         // The swap execution should always be the first tx in the list
         txs = [
           {
             approvals: [],
             preSignatures: [],
+            txTags: {
+              kind: "sale",
+              listings: info.tags,
+              feesOnTop: info.feesOnTop,
+              swaps: info.swaps,
+            },
             permits: await new PermitHandler(this.chainId, this.provider)
               .generate(relayer, ftTransferItems)
               .then((permits) =>
@@ -3512,7 +3471,6 @@
                   .reduce((a, b) => a.add(b))
                   .toHexString(),
               },
->>>>>>> 270129b9
             },
             orderIds,
           },
@@ -3528,50 +3486,18 @@
           }
         }
 
-<<<<<<< HEAD
-        const info = extractIdentifiersFromExections(executions, executionExtendInfos);
-        txs.push({
-          approvals: Object.values(uniqueApprovals),
-          permits: [],
-          preSignatures: [],
-          txTags: {
-            kind: "sale",
-            listings: info.tags,
-            feesOnTop: info.feesOnTop,
-            swaps: info.swaps,
-          },
-          txData: {
-            from: relayer,
-            ...(ftTransferItems.length
-              ? {
-                  to: this.contracts.approvalProxy.address,
-                  data:
-                    this.contracts.approvalProxy.interface.encodeFunctionData(
-                      "bulkTransferWithExecute",
-                      [
-                        ftTransferItems,
-                        executions,
-                        Sdk.SeaportBase.Addresses.ReservoirConduitKey[this.chainId],
-                      ]
-                    ) + generateSourceBytes(options?.source),
-                }
-              : {
-                  to: this.contracts.router.address,
-                  data:
-                    this.contracts.router.interface.encodeFunctionData("execute", [executions]) +
-                    generateSourceBytes(options?.source),
-                  value: executions
-                    .map((e) => bn(e.value))
-                    .reduce((a, b) => a.add(b))
-                    .toHexString(),
-                }),
-=======
         // The swap execution should always be the first tx in the list
         txs = [
           {
             approvals: Object.values(uniqueApprovals),
             permits: [],
             preSignatures: [],
+            txTags: {
+              kind: "sale",
+              listings: info.tags,
+              feesOnTop: info.feesOnTop,
+              swaps: info.swaps,
+            },
             txData: {
               from: relayer,
               ...(ftTransferItems.length
@@ -3599,7 +3525,6 @@
                   }),
             },
             orderIds,
->>>>>>> 270129b9
           },
           ...txs,
         ];
