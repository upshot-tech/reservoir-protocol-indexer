--- conflicted
+++ resolved
@@ -1,27 +1,15 @@
-<<<<<<< HEAD
-=======
-import { Interface, defaultAbiCoder } from "@ethersproject/abi";
->>>>>>> 22cdf331
+import { defaultAbiCoder } from "@ethersproject/abi";
 import { Provider } from "@ethersproject/abstract-provider";
 import { Signer } from "@ethersproject/abstract-signer";
-import { BigNumber } from "@ethersproject/bignumber";
+import { BigNumber, BigNumberish } from "@ethersproject/bignumber";
 import { AddressZero } from "@ethersproject/constants";
 import { Contract, ContractTransaction } from "@ethersproject/contracts";
-<<<<<<< HEAD
-import { defaultAbiCoder } from "@ethersproject/abi";
-import { MatchingOptions } from "./builders/base";
-import { BigNumberish } from "@ethersproject/bignumber";
 import { _TypedDataEncoder } from "@ethersproject/hash";
-
-import * as Addresses from "./addresses";
-import { Order, EIP712_DOMAIN } from "./order";
-=======
 
 import * as Addresses from "./addresses";
 import { MatchingOptions } from "./builders/base";
-import { Order } from "./order";
+import { EIP712_DOMAIN, Order } from "./order";
 import { SweepOrderParams } from "./types";
->>>>>>> 22cdf331
 import { TxData, bn, generateSourceBytes } from "../utils";
 
 import ExchangeAbi from "./abis/Exchange.json";
@@ -89,6 +77,10 @@
     matchOptions: MatchingOptions,
     options?: {
       source?: string;
+      fee?: {
+        recipient: string;
+        amount: BigNumberish;
+      };
     }
   ): Promise<ContractTransaction> {
     const tx = this.fillOrderTx(await taker.getAddress(), order, matchOptions, options);
@@ -101,20 +93,20 @@
     matchOptions: MatchingOptions,
     options?: {
       source?: string;
-    },
-    fee?: {
-      recipient: string;
-      amount: BigNumberish;
+      fee?: {
+        recipient: string;
+        amount: BigNumberish;
+      };
     }
   ): TxData {
-    const feeOnTop = fee ?? {
+    const feeOnTop = options?.fee ?? {
       recipient: AddressZero,
       amount: bn(0),
     };
 
     const matchedOrder = order.buildMatching(matchOptions);
 
-    const isCollectionOffer = order.params.kind === "collection-offer-approval";
+    const isCollectionOffer = order.isCollectionLevelOffer();
     const data = order.isBuyOrder()
       ? this.contract.interface.encodeFunctionData("acceptOffer", [
           defaultAbiCoder.encode(
@@ -195,7 +187,7 @@
       matchedOrder.paymentMethod === AddressZero;
 
     const fillAmount = matchOptions.amount ?? 1;
-    const fillValue = bn(order.params.price)
+    const fillValue = bn(order.params.itemPrice)
       .div(order.params.amount)
       .mul(bn(fillAmount))
       .add(feeOnTop.amount);
@@ -203,11 +195,7 @@
     return {
       from: taker,
       to: this.contract.address,
-<<<<<<< HEAD
       value: passValue ? fillValue.toString() : "0",
-=======
-      value: passValue ? order.params.itemPrice.toString() : "0",
->>>>>>> 22cdf331
       data: data + generateSourceBytes(options?.source),
     };
   }
@@ -220,26 +208,18 @@
     matchOptions: MatchingOptions[],
     options?: {
       source?: string;
-    },
-    fees?: {
-      recipient: string;
-      amount: BigNumberish;
-    }[]
+      fees?: {
+        recipient: string;
+        amount: BigNumberish;
+      }[];
+    }
   ): TxData {
     if (orders.length === 1) {
-      return this.fillOrderTx(
-        taker,
-        orders[0],
-        matchOptions[0],
-        options,
-        fees ? fees[0] : undefined
-      );
-    }
-
-    const feeOnTop = {
-      recipient: AddressZero,
-      amount: bn(0),
-    };
+      return this.fillOrderTx(taker, orders[0], matchOptions[0], {
+        source: options?.source,
+        fee: options?.fees?.length ? options.fees[0] : undefined,
+      });
+    }
 
     const allFees: {
       recipient: string;
@@ -250,25 +230,18 @@
 
     const isBuyOrder = orders[0].isBuyOrder();
     if (isBuyOrder) {
-<<<<<<< HEAD
-      const saleDetails = orders.map((order, index) => {
-        const matchedOrder = order.buildMatching(matchOptions[index]);
-        const fee = fees && fees[index] ? fees[index] : feeOnTop;
-        allFees.push(fee);
-=======
-      const saleDetails = orders.map((order) => {
-        const matchedOrder = order.buildMatching(matchOptions);
-
-        const passValue =
-          !order.isBuyOrder() &&
-          order.params.sellerOrBuyer != taker.toLowerCase() &&
-          matchedOrder.paymentMethod === AddressZero;
-
-        if (passValue) {
-          price = price.add(order.params.itemPrice);
-        }
-
->>>>>>> 22cdf331
+      const saleDetails = orders.map((order, i) => {
+        const matchedOrder = order.buildMatching(matchOptions[i]);
+        const associatedFee =
+          options?.fees && options.fees[i]
+            ? options.fees[i]
+            : {
+                recipient: AddressZero,
+                amount: bn(0),
+              };
+
+        allFees.push(associatedFee);
+
         return matchedOrder;
       });
 
@@ -324,34 +297,33 @@
       };
     }
 
-<<<<<<< HEAD
-    const saleDetails = orders.map((order, index) => {
-      const matchedOrder = order.buildMatching(matchOptions[index]);
-=======
-    const saleDetails = orders.map((order) => {
-      const matchedOrder = order.buildMatching(matchOptions);
-
->>>>>>> 22cdf331
+    const saleDetails = orders.map((order, i) => {
+      const matchedOrder = order.buildMatching(matchOptions[i]);
+
+      const associatedFee =
+        options?.fees && options.fees[i]
+          ? options.fees[i]
+          : {
+              recipient: AddressZero,
+              amount: bn(0),
+            };
+
+      const fillAmount = matchOptions[i].amount ?? 1;
+      const fillValue = bn(order.params.itemPrice)
+        .div(order.params.amount)
+        .mul(bn(fillAmount))
+        .add(associatedFee.amount);
+
       const passValue =
         !order.isBuyOrder() &&
         order.params.sellerOrBuyer != taker.toLowerCase() &&
         matchedOrder.paymentMethod === AddressZero;
-
-      const fee = fees && fees[index] ? fees[index] : feeOnTop;
-
-      const fillAmount = matchOptions[index].amount ?? 1;
-      const fillValue = bn(order.params.price)
-        .div(order.params.amount)
-        .mul(bn(fillAmount))
-        .add(fee.amount);
       if (passValue) {
-<<<<<<< HEAD
         price = price.add(fillValue);
-=======
-        price = price.add(order.params.itemPrice);
->>>>>>> 22cdf331
       }
-      allFees.push(fee);
+
+      allFees.push(associatedFee);
+
       return matchedOrder;
     });
 
@@ -405,18 +377,13 @@
     orders: Order[],
     options?: {
       source?: string;
-    },
-    fee?: {
-      recipient: string;
-      amount: BigNumberish;
+      fee?: {
+        recipient: string;
+        amount: BigNumberish;
+      };
     }
   ): TxData {
-<<<<<<< HEAD
-    let price = bn(0);
-    const feeOnTop = fee ?? {
-=======
-    const feeOnTop = {
->>>>>>> 22cdf331
+    const feeOnTop = options?.fee ?? {
       recipient: AddressZero,
       amount: bn(0),
     };
@@ -468,8 +435,6 @@
       data: data + generateSourceBytes(options?.source),
     };
   }
-<<<<<<< HEAD
-=======
 
   // --- Get parameters for sweeping multiple orders from the same collection ---
 
@@ -507,24 +472,4 @@
       cosignatures: orders.map((c) => c.getCosignature()),
     };
   }
-
-  // --- Check if operator is allowed to transfer ---
-
-  public async isTransferAllowed(
-    provider: Provider,
-    contract: string,
-    operator: string,
-    from: string,
-    to: string
-  ) {
-    const c = new Contract(
-      contract,
-      new Interface([
-        "function isTransferAllowed(address caller, address from, address to) view returns (bool)",
-      ]),
-      provider
-    );
-    return c.isTransferAllowed(operator, from, to);
-  }
->>>>>>> 22cdf331
 }