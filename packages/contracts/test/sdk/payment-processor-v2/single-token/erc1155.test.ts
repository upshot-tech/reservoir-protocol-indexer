import { Contract } from "@ethersproject/contracts";
import { parseEther } from "@ethersproject/units";
import * as Common from "@reservoir0x/sdk/src/common";
import * as PaymentProcessorV2 from "@reservoir0x/sdk/src/payment-processor-v2";
import { SignerWithAddress } from "@nomiclabs/hardhat-ethers/dist/src/signer-with-address";
import { expect } from "chai";
import { ethers } from "hardhat";
import { constants } from "ethers";
import * as Sdk from "@reservoir0x/sdk/src";

import { getChainId, getCurrentTimestamp, reset, setupNFTs } from "../../../utils";

describe("PaymentProcessorV2 - SingleToken Erc1155", () => {
  const chainId = getChainId();

  let deployer: SignerWithAddress;
  let alice: SignerWithAddress;
  let bob: SignerWithAddress;

  let erc1155: Contract;

  beforeEach(async () => {
    [deployer, alice, bob] = await ethers.getSigners();

    ({ erc1155 } = await setupNFTs(deployer));
  });

  afterEach(reset);

  it("Build and fill sell order", async () => {
    const buyer = alice;
    const seller = bob;
    const price = parseEther("1");
    const soldTokenId = 1;

    // Mint erc1155 to seller
    await erc1155.connect(seller).mint(soldTokenId);

    const nft = new Common.Helpers.Erc1155(ethers.provider, erc1155.address);

    // Approve the exchange
    await nft.approve(seller, PaymentProcessorV2.Addresses.Exchange[chainId]);

    const exchange = new PaymentProcessorV2.Exchange(chainId);

    const sellerMasterNonce = await exchange.getMasterNonce(ethers.provider, seller.address);
    const blockTime = await getCurrentTimestamp(ethers.provider);

    const builder = new PaymentProcessorV2.Builders.SingleToken(chainId);

    // Build sell order
    const sellOrder = builder.build({
      protocol: PaymentProcessorV2.Types.OrderProtocols.ERC1155_FILL_OR_KILL,
      marketplace: constants.AddressZero,
      marketplaceFeeNumerator: "0",
      maxRoyaltyFeeNumerator: "0",
<<<<<<< HEAD
      trader: seller.address,
      tokenAddress: erc1155.address,
      tokenId: soldTokenId,
      amount: "1",
      price: price,
=======
      maker: seller.address,
      tokenAddress: erc1155.address,
      tokenId: soldTokenId,
      amount: "1",
      itemPrice: price,
>>>>>>> 22cdf331
      expiration: (blockTime + 60 * 60).toString(),
      paymentMethod: constants.AddressZero,
      masterNonce: sellerMasterNonce,
    });

    await sellOrder.sign(seller);

    sellOrder.checkSignature();
    await sellOrder.checkFillability(ethers.provider);

    // Create matching params
    const sellerBalanceBefore = await ethers.provider.getBalance(seller.address);

    await exchange.fillOrder(buyer, sellOrder, {
<<<<<<< HEAD
      taker: buyer.address
=======
      taker: buyer.address,
>>>>>>> 22cdf331
    });

    const sellerBalanceAfter = await ethers.provider.getBalance(seller.address);
    const receiveAmount = sellerBalanceAfter.sub(sellerBalanceBefore);
    const sellerNftBalanceAfter = await nft.getBalance(seller.address, soldTokenId);
    const buyerNftBalanceAfter = await nft.getBalance(buyer.address, soldTokenId);

    expect(sellerNftBalanceAfter).to.eq(0);
    expect(buyerNftBalanceAfter).to.eq(1);
    expect(receiveAmount).to.gte(price);
  });

  it("Build and fill buy order", async () => {
    const buyer = alice;
    const seller = bob;
    const price = parseEther("1");
    const boughtTokenId = 10;

    const weth = new Common.Helpers.WNative(ethers.provider, chainId);

    // Mint weth to buyer
    await weth.deposit(buyer, price);

    // Approve the exchange contract for the buyer
    await weth.approve(buyer, PaymentProcessorV2.Addresses.Exchange[chainId]);

    // Mint erc1155 to seller
    await erc1155.connect(seller).mint(boughtTokenId);

    const nft = new Common.Helpers.Erc1155(ethers.provider, erc1155.address);

    // Approve the exchange
    await nft.approve(seller, PaymentProcessorV2.Addresses.Exchange[chainId]);

    const exchange = new PaymentProcessorV2.Exchange(chainId);
    const buyerMasterNonce = await exchange.getMasterNonce(ethers.provider, buyer.address);
    const blockTime = await getCurrentTimestamp(ethers.provider);

    const builder = new PaymentProcessorV2.Builders.SingleToken(chainId);

    // Build buy order
    const buyOrder = builder.build({
      protocol: PaymentProcessorV2.Types.OrderProtocols.ERC1155_FILL_OR_KILL,
      beneficiary: buyer.address,
      marketplace: constants.AddressZero,
      marketplaceFeeNumerator: "0",
      maxRoyaltyFeeNumerator: "0",
      maker: buyer.address,
      tokenAddress: erc1155.address,
      tokenId: boughtTokenId,
      amount: "1",
      itemPrice: price,
      expiration: (blockTime + 60 * 60).toString(),
      paymentMethod: Common.Addresses.WNative[chainId],
      masterNonce: buyerMasterNonce,
    });

    // Sign the order
    await buyOrder.sign(buyer);
    buyOrder.checkSignature();

    await buyOrder.checkFillability(ethers.provider);

    const sellerBalanceBefore = await weth.getBalance(seller.address);

    await exchange.fillOrder(seller, buyOrder, {
      taker: buyer.address,
    });

    const sellerBalanceAfter = await weth.getBalance(seller.address);
    const receiveAmount = sellerBalanceAfter.sub(sellerBalanceBefore);

    const sellerNftBalanceAfter = await nft.getBalance(seller.address, boughtTokenId);
    const buyerNftBalanceAfter = await nft.getBalance(buyer.address, boughtTokenId);

    expect(receiveAmount).to.gte(price);
    expect(sellerNftBalanceAfter).to.eq(0);
    expect(buyerNftBalanceAfter).to.eq(1);
  });
<<<<<<< HEAD

  it("Build and fill sell order - partial fill", async () => {
    const buyer = alice;
    const seller = bob;
    const price = parseEther("1");
    const soldTokenId = 1;
    const amount = 3;

    // Mint erc1155 to seller
    await erc1155.connect(seller).mint(soldTokenId);
    await erc1155.connect(seller).mint(soldTokenId);
    await erc1155.connect(seller).mint(soldTokenId);

    const nft = new Common.Helpers.Erc1155(ethers.provider, erc1155.address);

    // Approve the exchange
    await nft.approve(seller, PaymentProcessorV2.Addresses.Exchange[chainId]);

    const exchange = new PaymentProcessorV2.Exchange(chainId);

    const sellerMasterNonce = await exchange.getMasterNonce(ethers.provider, seller.address);
    const blockTime = await getCurrentTimestamp(ethers.provider);

    const builder = new PaymentProcessorV2.Builders.SingleToken(chainId);

    // Build sell order
    const sellOrder = builder.build({
      protocol: PaymentProcessorV2.Types.OrderProtocols.ERC1155_FILL_PARTIAL,
      marketplace: constants.AddressZero,
      marketplaceFeeNumerator: "0",
      maxRoyaltyFeeNumerator: "0",
      trader: seller.address,
      tokenAddress: erc1155.address,
      tokenId: soldTokenId,
      amount: amount,
      price: price.mul(amount),
      expiration: (blockTime + 60 * 60).toString(),
      paymentMethod: constants.AddressZero,
      masterNonce: sellerMasterNonce,
    });

    await sellOrder.sign(seller);

    sellOrder.checkSignature();
    await sellOrder.checkFillability(ethers.provider);

    // Create matching params
    const sellerBalanceBefore = await ethers.provider.getBalance(seller.address);

    await exchange.fillOrder(buyer, sellOrder, {
      taker: buyer.address,
      amount: "1"
    });

    const sellerBalanceAfter = await ethers.provider.getBalance(seller.address);
    const receiveAmount = sellerBalanceAfter.sub(sellerBalanceBefore);
    const sellerNftBalanceAfter = await nft.getBalance(seller.address, soldTokenId);
    const buyerNftBalanceAfter = await nft.getBalance(buyer.address, soldTokenId);

    expect(sellerNftBalanceAfter).to.eq(2);
    expect(buyerNftBalanceAfter).to.eq(1);
    expect(receiveAmount).to.gte(price);
  });

  it("Build and fill buy order - partial", async () => {
    const buyer = alice;
    const seller = bob;
    const price = parseEther("1");
    const boughtTokenId = 10;
    const amount = 3;

    const weth = new Common.Helpers.WNative(ethers.provider, chainId);

    // Mint weth to buyer
    await weth.deposit(buyer, price.mul(amount));

    // Approve the exchange contract for the buyer
    await weth.approve(buyer, PaymentProcessorV2.Addresses.Exchange[chainId]);

    // Mint erc1155 to seller
    await erc1155.connect(seller).mint(boughtTokenId);
    await erc1155.connect(seller).mint(boughtTokenId);
    await erc1155.connect(seller).mint(boughtTokenId);

    const nft = new Common.Helpers.Erc1155(ethers.provider, erc1155.address);

    // Approve the exchange
    await nft.approve(seller, PaymentProcessorV2.Addresses.Exchange[chainId]);

    const exchange = new PaymentProcessorV2.Exchange(chainId);
    const buyerMasterNonce = await exchange.getMasterNonce(ethers.provider, buyer.address);
    const blockTime = await getCurrentTimestamp(ethers.provider);

    const builder = new PaymentProcessorV2.Builders.SingleToken(chainId);
   
    // Build buy order
    const buyOrder = builder.build({
      protocol: PaymentProcessorV2.Types.OrderProtocols.ERC1155_FILL_PARTIAL,
      beneficiary: buyer.address,
      marketplace: constants.AddressZero,
      marketplaceFeeNumerator: "0",
      maxRoyaltyFeeNumerator: "0",
      trader: buyer.address,
      tokenAddress: erc1155.address,
      tokenId: boughtTokenId,
      amount: amount,
      price: price.mul(amount),
      expiration: (blockTime + 60 * 60).toString(),
      paymentMethod: Common.Addresses.WNative[chainId],
      masterNonce: buyerMasterNonce,
    });

    // Sign the order
    await buyOrder.sign(buyer);
    buyOrder.checkSignature();

    await buyOrder.checkFillability(ethers.provider);
    const sellerBalanceBefore = await weth.getBalance(seller.address);

    await exchange.fillOrder(seller, buyOrder, {
      taker: buyer.address,
      amount: "1"
    });

    const sellerBalanceAfter = await weth.getBalance(seller.address);
    const receiveAmount = sellerBalanceAfter.sub(sellerBalanceBefore);

    const sellerNftBalanceAfter = await nft.getBalance(seller.address, boughtTokenId);
    const buyerNftBalanceAfter = await nft.getBalance(buyer.address, boughtTokenId);

    expect(receiveAmount).to.gte(price);  
    expect(sellerNftBalanceAfter).to.eq(2);
    expect(buyerNftBalanceAfter).to.eq(1);
  });

  it("Build and fill buy order - partial - multiple", async () => {
    const buyer = alice;
    const seller = bob;
    const price = parseEther("1");
    const boughtTokenId = 10;
    const amount = 3;

    const boughtTokenId2 = 11;

    const weth = new Common.Helpers.WNative(ethers.provider, chainId);

    // Mint weth to buyer
    await weth.deposit(buyer, price.mul(amount));

    // Approve the exchange contract for the buyer
    await weth.approve(buyer, PaymentProcessorV2.Addresses.Exchange[chainId]);

    // Mint erc1155 to seller
    await erc1155.connect(seller).mint(boughtTokenId);
    await erc1155.connect(seller).mint(boughtTokenId);
    await erc1155.connect(seller).mint(boughtTokenId);

    await erc1155.connect(seller).mint(boughtTokenId2);

    const nft = new Common.Helpers.Erc1155(ethers.provider, erc1155.address);

    // Approve the exchange
    await nft.approve(seller, PaymentProcessorV2.Addresses.Exchange[chainId]);

    const exchange = new PaymentProcessorV2.Exchange(chainId);
    const buyerMasterNonce = await exchange.getMasterNonce(ethers.provider, buyer.address);
    const blockTime = await getCurrentTimestamp(ethers.provider);

    const builder = new PaymentProcessorV2.Builders.SingleToken(chainId);
   
    // Build buy order
    const buyOrder = builder.build({
      protocol: PaymentProcessorV2.Types.OrderProtocols.ERC1155_FILL_PARTIAL,
      beneficiary: buyer.address,
      marketplace: constants.AddressZero,
      marketplaceFeeNumerator: "0",
      maxRoyaltyFeeNumerator: "0",
      trader: buyer.address,
      tokenAddress: erc1155.address,
      tokenId: boughtTokenId,
      amount: amount,
      price: price.mul(amount),
      expiration: (blockTime + 60 * 60).toString(),
      paymentMethod: Common.Addresses.WNative[chainId],
      masterNonce: buyerMasterNonce,
    });

    // Sign the order
    await buyOrder.sign(buyer);
    buyOrder.checkSignature();

    await buyOrder.checkFillability(ethers.provider);

    // Build buy order
    const buyOrder2 = builder.build({
      protocol: PaymentProcessorV2.Types.OrderProtocols.ERC1155_FILL_OR_KILL,
      beneficiary: buyer.address,
      marketplace: constants.AddressZero,
      marketplaceFeeNumerator: "0",
      maxRoyaltyFeeNumerator: "0",
      trader: buyer.address,
      tokenAddress: erc1155.address,
      tokenId: boughtTokenId2,
      amount: "1",
      price: price,
      expiration: (blockTime + 60 * 60).toString(),
      paymentMethod: Common.Addresses.WNative[chainId],
      masterNonce: buyerMasterNonce,
    });

    // Sign the order
    await buyOrder2.sign(buyer);
    buyOrder2.checkSignature();

    await buyOrder2.checkFillability(ethers.provider);

    const sellerBalanceBefore = await weth.getBalance(seller.address);

    const router = new Sdk.RouterV6.Router(chainId, ethers.provider);
    const nonPartialTx = await router.fillBidsTx(
      [
        {
          orderId: "0",
          kind: "payment-processor-v2",
          contractKind: "erc721",
          contract: erc1155.address,
          tokenId: boughtTokenId.toString(),
          order: buyOrder,
          price: price.toString(),
          amount: 1
        },
        {
          orderId: "2",
          kind: "payment-processor-v2",
          contractKind: "erc721",
          contract: erc1155.address,
          tokenId: boughtTokenId2.toString(),
          order: buyOrder2,
          price: price.toString(),
        }
      ],
      seller.address,
      {
        source: "reservoir.market",
      }
    );

    expect(nonPartialTx.txs.length).to.eq(1);

    for (const tx of nonPartialTx.txs) {
      await seller.sendTransaction(tx.txData);
    }

    const sellerBalanceAfter = await weth.getBalance(seller.address);
    const receiveAmount = sellerBalanceAfter.sub(sellerBalanceBefore);

    const sellerNftBalanceAfter = await nft.getBalance(seller.address, boughtTokenId);
    const buyerNftBalanceAfter = await nft.getBalance(buyer.address, boughtTokenId);

    expect(receiveAmount).to.gte(price.mul(2));  
    expect(sellerNftBalanceAfter).to.eq(2);
    expect(buyerNftBalanceAfter).to.eq(1);
  });

  it("Build and fill sell order - partial - multiple", async () => {
    const buyer = alice;
    const seller = bob;
    const price = parseEther("1");
    const soldTokenId = 1;
    const soldTokenId2 = 2;
    const amount = 3;

    // Mint erc1155 to seller
    await erc1155.connect(seller).mint(soldTokenId);
    await erc1155.connect(seller).mint(soldTokenId);
    await erc1155.connect(seller).mint(soldTokenId);

    await erc1155.connect(seller).mint(soldTokenId2);

    const nft = new Common.Helpers.Erc1155(ethers.provider, erc1155.address);

    // Approve the exchange
    await nft.approve(seller, PaymentProcessorV2.Addresses.Exchange[chainId]);

    const exchange = new PaymentProcessorV2.Exchange(chainId);

    const sellerMasterNonce = await exchange.getMasterNonce(ethers.provider, seller.address);
    const blockTime = await getCurrentTimestamp(ethers.provider);

    const builder = new PaymentProcessorV2.Builders.SingleToken(chainId);

    // Build sell order
    const sellOrder = builder.build({
      protocol: PaymentProcessorV2.Types.OrderProtocols.ERC1155_FILL_PARTIAL,
      marketplace: constants.AddressZero,
      marketplaceFeeNumerator: "0",
      maxRoyaltyFeeNumerator: "0",
      trader: seller.address,
      tokenAddress: erc1155.address,
      tokenId: soldTokenId,
      amount: amount,
      price: price.mul(amount),
      expiration: (blockTime + 60 * 60).toString(),
      paymentMethod: constants.AddressZero,
      masterNonce: sellerMasterNonce,
    });
    await sellOrder.sign(seller);
    sellOrder.checkSignature();
    await sellOrder.checkFillability(ethers.provider);

    const sellOrder2 = builder.build({
      protocol: PaymentProcessorV2.Types.OrderProtocols.ERC1155_FILL_OR_KILL,
      marketplace: constants.AddressZero,
      marketplaceFeeNumerator: "0",
      maxRoyaltyFeeNumerator: "0",
      trader: seller.address,
      tokenAddress: erc1155.address,
      tokenId: soldTokenId2,
      amount: "1",
      price: price,
      expiration: (blockTime + 60 * 60).toString(),
      paymentMethod: constants.AddressZero,
      masterNonce: sellerMasterNonce,
    });

    await sellOrder2.sign(seller);
    sellOrder2.checkSignature();
    await sellOrder2.checkFillability(ethers.provider);

    // Create matching params
    const sellerBalanceBefore = await ethers.provider.getBalance(seller.address);


    const router = new Sdk.RouterV6.Router(chainId, ethers.provider);
    const nonPartialTx = await router.fillListingsTx(
      [
        {
          orderId: "0",
          kind: "payment-processor-v2",
          contractKind: "erc721",
          contract: erc1155.address,
          tokenId: soldTokenId.toString(),
          order: sellOrder,
          currency: Sdk.Common.Addresses.Native[chainId],
          price: price.toString(),
        },
        {
          orderId: "2",
          kind: "payment-processor-v2",
          contractKind: "erc721",
          contract: erc1155.address,
          tokenId: soldTokenId2.toString(),
          order: sellOrder2,
          currency: Sdk.Common.Addresses.Native[chainId],
          price: price.toString(),
        }
      ],
      buyer.address,
      Sdk.Common.Addresses.Native[chainId],
      {
        source: "reservoir.market",
      }
    );

    expect(nonPartialTx.txs.length).to.eq(1);

    for (const tx of nonPartialTx.txs) {
      await buyer.sendTransaction({
        ...tx.txData,
        gasLimit: 1000000
      });
    }

    const sellerBalanceAfter = await ethers.provider.getBalance(seller.address);
    const receiveAmount = sellerBalanceAfter.sub(sellerBalanceBefore);
    const sellerNftBalanceAfter = await nft.getBalance(seller.address, soldTokenId);
    const buyerNftBalanceAfter = await nft.getBalance(buyer.address, soldTokenId);

    expect(sellerNftBalanceAfter).to.eq(2);
    expect(buyerNftBalanceAfter).to.eq(1);
    expect(receiveAmount).to.gte(price);
  });

=======
>>>>>>> 22cdf331
});<|MERGE_RESOLUTION|>--- conflicted
+++ resolved
@@ -54,19 +54,11 @@
       marketplace: constants.AddressZero,
       marketplaceFeeNumerator: "0",
       maxRoyaltyFeeNumerator: "0",
-<<<<<<< HEAD
-      trader: seller.address,
-      tokenAddress: erc1155.address,
-      tokenId: soldTokenId,
-      amount: "1",
-      price: price,
-=======
       maker: seller.address,
       tokenAddress: erc1155.address,
       tokenId: soldTokenId,
       amount: "1",
       itemPrice: price,
->>>>>>> 22cdf331
       expiration: (blockTime + 60 * 60).toString(),
       paymentMethod: constants.AddressZero,
       masterNonce: sellerMasterNonce,
@@ -81,11 +73,7 @@
     const sellerBalanceBefore = await ethers.provider.getBalance(seller.address);
 
     await exchange.fillOrder(buyer, sellOrder, {
-<<<<<<< HEAD
-      taker: buyer.address
-=======
       taker: buyer.address,
->>>>>>> 22cdf331
     });
 
     const sellerBalanceAfter = await ethers.provider.getBalance(seller.address);
@@ -165,7 +153,6 @@
     expect(sellerNftBalanceAfter).to.eq(0);
     expect(buyerNftBalanceAfter).to.eq(1);
   });
-<<<<<<< HEAD
 
   it("Build and fill sell order - partial fill", async () => {
     const buyer = alice;
@@ -197,11 +184,11 @@
       marketplace: constants.AddressZero,
       marketplaceFeeNumerator: "0",
       maxRoyaltyFeeNumerator: "0",
-      trader: seller.address,
+      maker: seller.address,
       tokenAddress: erc1155.address,
       tokenId: soldTokenId,
       amount: amount,
-      price: price.mul(amount),
+      itemPrice: price.mul(amount),
       expiration: (blockTime + 60 * 60).toString(),
       paymentMethod: constants.AddressZero,
       masterNonce: sellerMasterNonce,
@@ -217,7 +204,7 @@
 
     await exchange.fillOrder(buyer, sellOrder, {
       taker: buyer.address,
-      amount: "1"
+      amount: "1",
     });
 
     const sellerBalanceAfter = await ethers.provider.getBalance(seller.address);
@@ -260,7 +247,7 @@
     const blockTime = await getCurrentTimestamp(ethers.provider);
 
     const builder = new PaymentProcessorV2.Builders.SingleToken(chainId);
-   
+
     // Build buy order
     const buyOrder = builder.build({
       protocol: PaymentProcessorV2.Types.OrderProtocols.ERC1155_FILL_PARTIAL,
@@ -268,11 +255,11 @@
       marketplace: constants.AddressZero,
       marketplaceFeeNumerator: "0",
       maxRoyaltyFeeNumerator: "0",
-      trader: buyer.address,
+      maker: buyer.address,
       tokenAddress: erc1155.address,
       tokenId: boughtTokenId,
       amount: amount,
-      price: price.mul(amount),
+      itemPrice: price.mul(amount),
       expiration: (blockTime + 60 * 60).toString(),
       paymentMethod: Common.Addresses.WNative[chainId],
       masterNonce: buyerMasterNonce,
@@ -287,7 +274,7 @@
 
     await exchange.fillOrder(seller, buyOrder, {
       taker: buyer.address,
-      amount: "1"
+      amount: "1",
     });
 
     const sellerBalanceAfter = await weth.getBalance(seller.address);
@@ -296,7 +283,7 @@
     const sellerNftBalanceAfter = await nft.getBalance(seller.address, boughtTokenId);
     const buyerNftBalanceAfter = await nft.getBalance(buyer.address, boughtTokenId);
 
-    expect(receiveAmount).to.gte(price);  
+    expect(receiveAmount).to.gte(price);
     expect(sellerNftBalanceAfter).to.eq(2);
     expect(buyerNftBalanceAfter).to.eq(1);
   });
@@ -335,7 +322,7 @@
     const blockTime = await getCurrentTimestamp(ethers.provider);
 
     const builder = new PaymentProcessorV2.Builders.SingleToken(chainId);
-   
+
     // Build buy order
     const buyOrder = builder.build({
       protocol: PaymentProcessorV2.Types.OrderProtocols.ERC1155_FILL_PARTIAL,
@@ -343,11 +330,11 @@
       marketplace: constants.AddressZero,
       marketplaceFeeNumerator: "0",
       maxRoyaltyFeeNumerator: "0",
-      trader: buyer.address,
+      maker: buyer.address,
       tokenAddress: erc1155.address,
       tokenId: boughtTokenId,
       amount: amount,
-      price: price.mul(amount),
+      itemPrice: price.mul(amount),
       expiration: (blockTime + 60 * 60).toString(),
       paymentMethod: Common.Addresses.WNative[chainId],
       masterNonce: buyerMasterNonce,
@@ -366,11 +353,11 @@
       marketplace: constants.AddressZero,
       marketplaceFeeNumerator: "0",
       maxRoyaltyFeeNumerator: "0",
-      trader: buyer.address,
+      maker: buyer.address,
       tokenAddress: erc1155.address,
       tokenId: boughtTokenId2,
       amount: "1",
-      price: price,
+      itemPrice: price,
       expiration: (blockTime + 60 * 60).toString(),
       paymentMethod: Common.Addresses.WNative[chainId],
       masterNonce: buyerMasterNonce,
@@ -395,7 +382,7 @@
           tokenId: boughtTokenId.toString(),
           order: buyOrder,
           price: price.toString(),
-          amount: 1
+          amount: 1,
         },
         {
           orderId: "2",
@@ -405,7 +392,7 @@
           tokenId: boughtTokenId2.toString(),
           order: buyOrder2,
           price: price.toString(),
-        }
+        },
       ],
       seller.address,
       {
@@ -425,7 +412,7 @@
     const sellerNftBalanceAfter = await nft.getBalance(seller.address, boughtTokenId);
     const buyerNftBalanceAfter = await nft.getBalance(buyer.address, boughtTokenId);
 
-    expect(receiveAmount).to.gte(price.mul(2));  
+    expect(receiveAmount).to.gte(price.mul(2));
     expect(sellerNftBalanceAfter).to.eq(2);
     expect(buyerNftBalanceAfter).to.eq(1);
   });
@@ -463,16 +450,18 @@
       marketplace: constants.AddressZero,
       marketplaceFeeNumerator: "0",
       maxRoyaltyFeeNumerator: "0",
-      trader: seller.address,
+      maker: seller.address,
       tokenAddress: erc1155.address,
       tokenId: soldTokenId,
       amount: amount,
-      price: price.mul(amount),
+      itemPrice: price.mul(amount),
       expiration: (blockTime + 60 * 60).toString(),
       paymentMethod: constants.AddressZero,
       masterNonce: sellerMasterNonce,
     });
+
     await sellOrder.sign(seller);
+
     sellOrder.checkSignature();
     await sellOrder.checkFillability(ethers.provider);
 
@@ -481,23 +470,23 @@
       marketplace: constants.AddressZero,
       marketplaceFeeNumerator: "0",
       maxRoyaltyFeeNumerator: "0",
-      trader: seller.address,
+      maker: seller.address,
       tokenAddress: erc1155.address,
       tokenId: soldTokenId2,
       amount: "1",
-      price: price,
+      itemPrice: price,
       expiration: (blockTime + 60 * 60).toString(),
       paymentMethod: constants.AddressZero,
       masterNonce: sellerMasterNonce,
     });
 
     await sellOrder2.sign(seller);
+
     sellOrder2.checkSignature();
     await sellOrder2.checkFillability(ethers.provider);
 
     // Create matching params
     const sellerBalanceBefore = await ethers.provider.getBalance(seller.address);
-
 
     const router = new Sdk.RouterV6.Router(chainId, ethers.provider);
     const nonPartialTx = await router.fillListingsTx(
@@ -521,7 +510,7 @@
           order: sellOrder2,
           currency: Sdk.Common.Addresses.Native[chainId],
           price: price.toString(),
-        }
+        },
       ],
       buyer.address,
       Sdk.Common.Addresses.Native[chainId],
@@ -535,7 +524,7 @@
     for (const tx of nonPartialTx.txs) {
       await buyer.sendTransaction({
         ...tx.txData,
-        gasLimit: 1000000
+        gasLimit: 1000000,
       });
     }
 
@@ -548,7 +537,4 @@
     expect(buyerNftBalanceAfter).to.eq(1);
     expect(receiveAmount).to.gte(price);
   });
-
-=======
->>>>>>> 22cdf331
 });