--- conflicted
+++ resolved
@@ -103,13 +103,9 @@
     goerli: getNetworkConfig(5),
     "zora-testnet": getNetworkConfig(999),
     "mantle-testnet": getNetworkConfig(5001),
+    "linea-testnet": getNetworkConfig(59140),
     "scroll-alpha": getNetworkConfig(534353),
     sepolia: getNetworkConfig(11155111),
-<<<<<<< HEAD
-=======
-    "mantle-testnet": getNetworkConfig(5001),
-    "linea-testnet": getNetworkConfig(59140),
->>>>>>> 0214ab9e
   },
   etherscan: {
     apiKey: process.env.ETHERSCAN_API_KEY,
@@ -120,7 +116,7 @@
         urls: {
           apiURL: "https://explorer.testnet.mantle.xyz/api",
           browserURL: "https://explorer.testnet.mantle.xyz",
-        }
+        },
       },
       {
         network: "linea-testnet",
