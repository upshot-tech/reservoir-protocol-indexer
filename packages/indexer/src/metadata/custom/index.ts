--- conflicted
+++ resolved
@@ -3,11 +3,8 @@
 
 import { config } from "@/config/index";
 import * as copyrightInfringement from "./copyright-infringement";
-<<<<<<< HEAD
 import * as ens from "./ens";
-=======
 import * as bridgeToBase from "./bridge-to-base";
->>>>>>> 81d70b8e
 
 const customCollection: { [key: string]: any } = {};
 const custom: { [key: string]: any } = {};
@@ -132,9 +129,8 @@
 // Emblem Vault - temporary to prevent trading during migration
 custom["1,0x82c7a8f707110f5fbb16184a5933e9f78a34c6ab"] = copyrightInfringement;
 
-<<<<<<< HEAD
 // ENS
 custom["1,0x57f1887a8bf19b14fc0df6fd9b2acc9af147ea85"] = ens;
-=======
-custom["8453,0xea2a41c02fa86a4901826615f9796e603c6a4491"] = bridgeToBase;
->>>>>>> 81d70b8e
+
+// Bridge to Base
+custom["8453,0xea2a41c02fa86a4901826615f9796e603c6a4491"] = bridgeToBase;