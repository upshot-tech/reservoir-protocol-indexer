--- conflicted
+++ resolved
@@ -59,11 +59,10 @@
   collectionMint: CollectionMint,
   minter: string,
   quantity: number,
-<<<<<<< HEAD
-  comment?: string
-=======
-  referrer?: string
->>>>>>> 888202a4
+  options?: {
+    comment?: string;
+    referrer?: string;
+  }
 ): Promise<{ txData: TxData; price: string }> => {
   // For `allowlist` mints
   const allowlistData =
@@ -128,7 +127,16 @@
       case "comment": {
         abiData.push({
           abiType: p.abiType,
-          abiValue: comment ?? "",
+          abiValue: options?.comment ?? "",
+        });
+
+        break;
+      }
+
+      case "referrer": {
+        abiData.push({
+          abiType: p.abiType,
+          abiValue: options?.referrer ?? AddressZero,
         });
 
         break;
@@ -208,7 +216,7 @@
               abiValue = await mints.mintdotfun.generateProofValue(
                 collectionMint,
                 minter,
-                referrer ?? AddressZero
+                options?.referrer ?? AddressZero
               );
             }
             break;
@@ -253,14 +261,6 @@
           abiValue: abiValue,
         });
 
-        break;
-      }
-
-      case "referrer": {
-        abiData.push({
-          abiType: p.abiType,
-          abiValue: referrer ?? AddressZero,
-        });
         break;
       }
 
