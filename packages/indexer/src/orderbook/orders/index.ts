--- conflicted
+++ resolved
@@ -21,11 +21,8 @@
 export * as looksRareV2 from "@/orderbook/orders/looks-rare-v2";
 export * as collectionxyz from "@/orderbook/orders/collectionxyz";
 export * as sudoswapV2 from "@/orderbook/orders/sudoswap-v2";
-<<<<<<< HEAD
 export * as dittoswap from "@/orderbook/orders/dittoswap";
-=======
 export * as caviarV1 from "@/orderbook/orders/caviar-v1";
->>>>>>> 1a80b7e3
 export * as paymentProcessor from "@/orderbook/orders/payment-processor";
 
 
@@ -84,11 +81,8 @@
   | "blend"
   | "collectionxyz"
   | "sudoswap-v2"
-<<<<<<< HEAD
   | "dittoswap"
-=======
   | "caviar-v1"
->>>>>>> 1a80b7e3
   | "payment-processor"
   | "blur-v2";
 
@@ -169,15 +163,10 @@
       case "sudoswap":
       case "sudoswap-v2":
         return sources.getOrInsert("sudoswap.xyz");
-<<<<<<< HEAD
       case "dittoswap":
           return sources.getOrInsert("dittohq.xyz");
-      case "universe":
-        return sources.getOrInsert("universe.xyz");
-=======
       case "caviar-v1":
         return sources.getOrInsert("caviar.sh");
->>>>>>> 1a80b7e3
       case "nftx":
         return sources.getOrInsert("nftx.io");
       case "blur":
@@ -426,19 +415,19 @@
       };
     }
 
-<<<<<<< HEAD
     case "dittoswap": {
       return {
         kind: "dittoswap",
         ...common,
         order: new Sdk.DittoSwap.Order(config.chainId, order.rawData),
-=======
+      }
+    }
+    
     case "caviar-v1": {
       return {
         kind: "caviar-v1",
         ...common,
         order: new Sdk.CaviarV1.Order(config.chainId, order.rawData),
->>>>>>> 1a80b7e3
       };
     }
 
@@ -761,7 +750,6 @@
       };
     }
 
-<<<<<<< HEAD
     case "dittoswap": {
       const sdkOrder = new Sdk.Dittoswap.Order(config.chainId, order.rawData);
       return {
@@ -771,7 +759,6 @@
       };
     }
     
-=======
     case "caviar-v1": {
       const sdkOrder = new Sdk.CaviarV1.Order(config.chainId, order.rawData);
 
@@ -795,7 +782,6 @@
       };
     }
 
->>>>>>> 1a80b7e3
     case "payment-processor": {
       const sdkOrder = new Sdk.PaymentProcessor.Order(config.chainId, order.rawData);
       return {
