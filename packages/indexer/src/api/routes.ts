--- conflicted
+++ resolved
@@ -166,7 +166,6 @@
 
   server.route({
     method: "POST",
-<<<<<<< HEAD
     path: "/admin/pause-rabbit-queue",
     options: adminEndpoints.postPauseRabbitQueueOptions,
   });
@@ -179,14 +178,6 @@
 
   server.route({
     method: "POST",
-    path: "/admin/set-api-route-points",
-    options: adminEndpoints.postSetApiRoutePoints,
-  });
-
-  server.route({
-    method: "POST",
-=======
->>>>>>> 224a5758
     path: "/admin/api-keys/metrics",
     options: adminEndpoints.postApiKeyMetrics,
   });
