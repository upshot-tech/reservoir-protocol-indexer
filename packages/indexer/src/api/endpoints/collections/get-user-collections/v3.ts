/* eslint-disable @typescript-eslint/no-explicit-any */
import _ from "lodash";
import { Request, RouteOptions } from "@hapi/hapi";
import Joi from "joi";

import { redb } from "@/common/db";
import { logger } from "@/common/logger";
import { formatEth, fromBuffer, regex, toBuffer } from "@/common/utils";
import { CollectionSets } from "@/models/collection-sets";
import { Assets } from "@/utils/assets";
import { Sources } from "@/models/sources";
import { getJoiCollectionObject, getJoiPriceObject, JoiPrice } from "@/common/joi";
import * as Sdk from "@reservoir0x/sdk";
import { config } from "@/config/index";

const version = "v3";

export const getUserCollectionsV3Options: RouteOptions = {
  description: "User collections",
  notes:
    "Get aggregate stats for a user, grouped by collection. Useful for showing total portfolio information.",
  tags: ["api", "Collections"],
  plugins: {
    "hapi-swagger": {
      order: 3,
    },
  },
  validate: {
    params: Joi.object({
      user: Joi.string()
        .lowercase()
        .pattern(/^0x[a-fA-F0-9]{40}$/)
        .required()
        .description(
          "Filter to a particular user. Example: `0xF296178d553C8Ec21A2fBD2c5dDa8CA9ac905A00`"
        ),
    }),
    query: Joi.object({
      community: Joi.string()
        .lowercase()
        .description("Filter to a particular community. Example: `artblocks`"),
      collectionsSetId: Joi.string()
        .lowercase()
        .description(
          "Filter to a particular collection set. Example: `8daa732ebe5db23f267e58d52f1c9b1879279bcdf4f78b8fb563390e6946ea65`"
        ),
      collection: Joi.string()
        .lowercase()
        .description(
          "Filter to a particular collection with collection-id. Example: `0x8d04a8c79ceb0889bdd12acdf3fa9d207ed3ff63`"
        ),
      includeTopBid: Joi.boolean()
        .default(false)
        .description("If true, top bid will be returned in the response."),
      includeLiquidCount: Joi.boolean()
        .default(false)
        .description("If true, number of tokens with bids will be returned in the response."),
      excludeSpam: Joi.boolean()
        .default(false)
        .description("If true, will filter any collections marked as spam."),
      offset: Joi.number()
        .integer()
        .min(0)
        .max(10000)
        .default(0)
        .description("Use offset to request the next batch of items. Max is 10,000."),
      limit: Joi.number()
        .integer()
        .min(1)
        .max(100)
        .default(20)
        .description("Amount of items returned in response. max limit is 100."),
      displayCurrency: Joi.string()
        .lowercase()
        .pattern(regex.address)
        .description(
          "Input any ERC20 address to return result in given currency. Applies to `topBid` and `floorAsk`."
        ),
    }),
  },
  response: {
    schema: Joi.object({
      collections: Joi.array().items(
        Joi.object({
          collection: Joi.object({
            id: Joi.string().description("Collection Id"),
            slug: Joi.string().allow("", null),
            name: Joi.string().allow("", null),
            image: Joi.string().allow("", null),
            isSpam: Joi.boolean().default(false),
            banner: Joi.string().allow("", null),
            discordUrl: Joi.string().allow("", null),
            externalUrl: Joi.string().allow("", null),
            twitterUsername: Joi.string().allow("", null),
            openseaVerificationStatus: Joi.string().allow("", null),
            description: Joi.string().allow("", null),
            metadataDisabled: Joi.boolean().default(false),
            sampleImages: Joi.array().items(Joi.string().allow("", null)),
            tokenCount: Joi.string().description("Total token count"),
            tokenSetId: Joi.string().allow(null),
            primaryContract: Joi.string()
              .lowercase()
              .pattern(/^0x[a-fA-F0-9]{40}$/),
            floorAskPrice: JoiPrice.allow(null).description("Current floor ask price"),
            topBidValue: JoiPrice.allow(null).description(
              "Top bid offer currently if offer is valid"
            ),
            topBidMaker: Joi.string()
              .lowercase()
              .pattern(/^0x[a-fA-F0-9]{40}$/)
              .allow(null),
            topBidSourceDomain: Joi.string().allow("", null),
            rank: Joi.object({
              "1day": Joi.number().unsafe().allow(null),
              "7day": Joi.number().unsafe().allow(null),
              "30day": Joi.number().unsafe().allow(null),
              allTime: Joi.number().unsafe().allow(null),
            }).description("Current rank based from overall volume"),
            volume: Joi.object({
              "1day": Joi.number().unsafe().allow(null),
              "7day": Joi.number().unsafe().allow(null),
              "30day": Joi.number().unsafe().allow(null),
              allTime: Joi.number().unsafe().allow(null),
            }).description("Total volume in given time period."),
            volumeChange: Joi.object({
              "1day": Joi.number().unsafe().allow(null),
              "7day": Joi.number().unsafe().allow(null),
              "30day": Joi.number().unsafe().allow(null),
            }).description(
              "Total volume change X-days vs previous X-days. (e.g. 7day [days 1-7] vs 7day prior [days 8-14]). A value over 1 is a positive gain, under 1 is a negative loss. e.g. 1 means no change; 1.1 means 10% increase; 0.9 means 10% decrease."
            ),
            floorSale: Joi.object({
              "1day": Joi.number().unsafe().allow(null),
              "7day": Joi.number().unsafe().allow(null),
              "30day": Joi.number().unsafe().allow(null),
            }).description("The floor sale from X-days ago."),
            contractKind: Joi.string()
              .allow("", null)
              .description("Returns `erc721`, `erc1155`, etc."),
          }),
          ownership: Joi.object({
            tokenCount: Joi.string(),
            onSaleCount: Joi.string(),
            liquidCount: Joi.string().optional(),
          }),
        })
      ),
    }).label(`getUserCollections${version.toUpperCase()}Response`),
    failAction: (_request, _h, error) => {
      logger.error(`get-user-collections-${version}-handler`, `Wrong response schema: ${error}`);
      throw error;
    },
  },
  handler: async (request: Request) => {
    const params = request.params as any;
    const query = request.query as any;

    let liquidCount = "";
    let selectLiquidCount = "";
    if (query.includeLiquidCount) {
      selectLiquidCount = "SUM(owner_liquid_count) AS owner_liquid_count,";
      liquidCount = `
        LEFT JOIN LATERAL (
            SELECT 1 AS owner_liquid_count
            FROM "orders" "o"
            JOIN "token_sets_tokens" "tst" ON "o"."token_set_id" = "tst"."token_set_id"
            WHERE "tst"."contract" = nbsample."contract"
            AND "tst"."token_id" = nbsample."token_id"
            AND "o"."side" = 'buy'
            AND "o"."fillability_status" = 'fillable'
            AND "o"."approval_status" = 'approved'
            AND EXISTS(
              SELECT FROM "nft_balances" "nb"
                WHERE "nb"."contract" = nbsample."contract"
                AND "nb"."token_id" = nbsample."token_id"
                AND "nb"."amount" > 0
                AND "nb"."owner" != "o"."maker"
            )
            LIMIT 1
        ) "y" ON TRUE
      `;
    }

    try {
      let baseQuery = `
        WITH nbsample as (SELECT contract, token_id, "owner", amount
            FROM nft_balances
            WHERE "owner" = $/user/
              AND amount > 0
            ORDER BY last_token_appraisal_value DESC NULLS LAST
            LIMIT 15000
        ),
        token_images AS (
            SELECT tokens.collection_id, tokens.image,
                  ROW_NUMBER() OVER (PARTITION BY tokens.collection_id ORDER BY tokens.token_id) AS image_row_num
            FROM nbsample
            JOIN tokens ON nbsample.contract = tokens.contract AND nbsample.token_id = tokens.token_id
            WHERE tokens.image IS NOT NULL
        ),
        filtered_token_images AS (
            SELECT collection_id, array_agg(image) AS images
            FROM token_images
            WHERE image_row_num <= 4
            GROUP BY collection_id
        )
        SELECT  collections.id,
                collections.slug,
                collections.name,
                (collections.metadata ->> 'imageUrl')::TEXT AS "image",
                (collections.metadata ->> 'bannerImageUrl')::TEXT AS "banner",
                (collections.metadata ->> 'discordUrl')::TEXT AS "discord_url",
                (collections.metadata ->> 'description')::TEXT AS "description",
                (collections.metadata ->> 'externalUrl')::TEXT AS "external_url",
                (collections.metadata ->> 'twitterUsername')::TEXT AS "twitter_username",
                (collections.metadata ->> 'safelistRequestStatus')::TEXT AS "opensea_verification_status",
                collections.contract,
                collections.token_set_id,
                collections.is_spam, 
                collections.token_count,
                collections.metadata_disabled,
                filtered_token_images.images AS sample_images,
                collections.day1_volume,
                collections.day7_volume,
                collections.day30_volume,
                collections.all_time_volume,
                collections.day1_rank,
                collections.day7_rank,
                collections.day30_rank,
                collections.all_time_rank,
                collections.day1_volume_change,
                collections.day7_volume_change,
                collections.day30_volume_change,
                collections.floor_sell_value,
                collections.day1_floor_sell_value,
                collections.day7_floor_sell_value,
                collections.day30_floor_sell_value,
                SUM(COALESCE(nbsample.amount, 0)) AS owner_token_count,
                ${selectLiquidCount}
                SUM(CASE WHEN tokens.floor_sell_value IS NULL THEN 0 ELSE 1 END) AS owner_on_sale_count,
                (SELECT orders.currency FROM orders WHERE orders.id = collections.floor_sell_id) AS floor_sell_currency,                
                (SELECT orders.currency_price FROM orders WHERE orders.id = collections.floor_sell_id) AS floor_sell_currency_price,
                (SELECT orders.currency FROM orders WHERE orders.id = collections.top_buy_id) AS top_buy_currency,
                (SELECT orders.currency_price FROM orders WHERE orders.id = collections.top_buy_id) AS top_buy_currency_price,
                (SELECT contracts.kind FROM contracts WHERE contracts.address = collections.contract) AS contract_kind
        FROM nbsample 
        JOIN tokens ON nbsample.contract = tokens.contract AND nbsample.token_id = tokens.token_id
        ${liquidCount}
        JOIN collections ON tokens.collection_id = collections.id
        LEFT JOIN filtered_token_images ON collections.id = filtered_token_images.collection_id
      `;

      // Filters
      (params as any).user = toBuffer(params.user);
      const conditions: string[] = [];

      if (query.community) {
        conditions.push(`collections.community = $/community/`);
      }

      if (query.collectionsSetId) {
        const collectionsIds = await CollectionSets.getCollectionsIds(query.collectionsSetId);

        if (!_.isEmpty(collectionsIds)) {
          query.collectionsIds = _.join(collectionsIds, "','");
          conditions.push(`collections.id IN ('$/collectionsIds:raw/')`);
        }
      }

      if (query.collection) {
        conditions.push(`collections.id = $/collection/`);
      }

      if (query.excludeSpam) {
        conditions.push(`(collections.is_spam IS NULL OR collections.is_spam <= 0)`);
      }

      if (conditions.length) {
        baseQuery += " WHERE " + conditions.map((c) => `(${c})`).join(" AND ");
      }

      // Grouping
      baseQuery += ` GROUP BY collections.id, nbsample.owner, filtered_token_images.images`;

      // Sorting
      baseQuery += ` ORDER BY collections.all_time_volume DESC`;

      // Pagination
      baseQuery += ` OFFSET $/offset/`;
      baseQuery += ` LIMIT $/limit/`;

      let topBidQuery = "";
      if (query.includeTopBid) {
        topBidQuery = `LEFT JOIN LATERAL (
          SELECT
            token_sets.top_buy_value,
            token_sets.top_buy_maker
          FROM token_sets
          WHERE token_sets.id = x.token_set_id
          ORDER BY token_sets.top_buy_value DESC
          LIMIT 1
        ) y ON TRUE`;

        topBidQuery = `LEFT JOIN LATERAL (
          SELECT
            ts.top_buy_id,
            ts.top_buy_value,
            o.source_id_int AS top_buy_source_id_int,
            ts.top_buy_maker
          FROM token_sets ts
          LEFT JOIN orders o ON ts.top_buy_id = o.id
          WHERE ts.id = x.token_set_id
          ORDER BY ts.top_buy_value DESC NULLS LAST
          LIMIT 1
        ) y ON TRUE`;
      }

      baseQuery = `
        WITH x AS (${baseQuery})
        SELECT *
        FROM x
        ${topBidQuery}
      `;

      const result = await redb.manyOrNone(baseQuery, { ...params, ...query });
      const sources = await Sources.getInstance();

      const collections = _.map(result, async (r) => {
        const response = {
<<<<<<< HEAD
          collection: getJoiCollectionObject(
            {
              id: r.id,
              slug: r.slug,
              name: r.name,
              image:
                Assets.getLocalAssetsLink(r.image) ||
                (r.sample_images?.length ? Assets.getLocalAssetsLink(r.sample_images[0]) : null),
              banner: r.banner,
              discordUrl: r.discord_url,
              externalUrl: r.external_url,
              twitterUsername: r.twitter_username,
              openseaVerificationStatus: r.opensea_verification_status,
              description: r.description,
              metadataDisabled: Boolean(Number(r.metadata_disabled)),
              sampleImages: Assets.getLocalAssetsLink(r.sample_images) || [],
              tokenCount: String(r.token_count),
              primaryContract: fromBuffer(r.contract),
              tokenSetId: r.token_set_id,
              floorAskPrice: r.floor_sell_value
                ? await getJoiPriceObject(
                    {
                      gross: {
                        amount: String(r.floor_sell_currency_price ?? r.floor_sell_value),
                        nativeAmount: String(r.floor_sell_value),
                      },
=======
          collection: {
            id: r.id,
            slug: r.slug,
            name: r.name,
            image:
              Assets.getLocalAssetsLink(r.image) ||
              (r.sample_images?.length ? Assets.getLocalAssetsLink(r.sample_images[0]) : null),
            isSpam: Number(r.is_spam) > 0,
            banner: r.banner,
            discordUrl: r.discord_url,
            externalUrl: r.external_url,
            twitterUsername: r.twitter_username,
            openseaVerificationStatus: r.opensea_verification_status,
            description: r.description,
            sampleImages: Assets.getLocalAssetsLink(r.sample_images) || [],
            tokenCount: String(r.token_count),
            primaryContract: fromBuffer(r.contract),
            tokenSetId: r.token_set_id,
            floorAskPrice: r.floor_sell_value
              ? await getJoiPriceObject(
                  {
                    gross: {
                      amount: String(r.floor_sell_currency_price ?? r.floor_sell_value),
                      nativeAmount: String(r.floor_sell_value),
>>>>>>> 34b2b644
                    },
                    fromBuffer(r.floor_sell_currency),
                    query.displayCurrency
                  )
                : undefined,
              rank: {
                "1day": r.day1_rank,
                "7day": r.day7_rank,
                "30day": r.day30_rank,
                allTime: r.all_time_rank,
              },
              volume: {
                "1day": r.day1_volume ? formatEth(r.day1_volume) : null,
                "7day": r.day7_volume ? formatEth(r.day7_volume) : null,
                "30day": r.day30_volume ? formatEth(r.day30_volume) : null,
                allTime: r.all_time_volume ? formatEth(r.all_time_volume) : null,
              },
              volumeChange: {
                "1day": r.day1_volume_change,
                "7day": r.day7_volume_change,
                "30day": r.day30_volume_change,
              },
              floorSale: {
                "1day": r.day1_floor_sell_value ? formatEth(r.day1_floor_sell_value) : null,
                "7day": r.day7_floor_sell_value ? formatEth(r.day7_floor_sell_value) : null,
                "30day": r.day30_floor_sell_value ? formatEth(r.day30_floor_sell_value) : null,
              },
              contractKind: r.contract_kind,
            },
            r.metadata_disabled
          ),
          ownership: {
            tokenCount: String(r.owner_token_count),
            onSaleCount: String(r.owner_on_sale_count),
            liquidCount: query.includeLiquidCount
              ? String(Number(r.owner_liquid_count))
              : undefined,
          },
        };

        if (query.includeTopBid) {
          (response as any).collection.topBidValue = r.top_buy_value
            ? await getJoiPriceObject(
                {
                  gross: {
                    amount: String(r.top_buy_currency_price ?? r.top_buy_value),
                    nativeAmount: String(r.top_buy_value),
                  },
                },
                r.top_buy_currency
                  ? fromBuffer(r.top_buy_currency)
                  : Sdk.Common.Addresses.Native[config.chainId],
                query.displayCurrency
              )
            : undefined;

          (response as any).collection.topBidMaker = r.top_buy_maker
            ? fromBuffer(r.top_buy_maker)
            : null;

          (response as any).collection.topBidSourceDomain = r.top_buy_source_id_int
            ? sources.get(r.top_buy_source_id_int)?.domain
            : null;
        }

        return response;
      });

      return { collections: await Promise.all(collections) };
    } catch (error) {
      logger.error(`get-user-collections-${version}-handler`, `Handler failure: ${error}`);
      throw error;
    }
  },
};<|MERGE_RESOLUTION|>--- conflicted
+++ resolved
@@ -326,7 +326,6 @@
 
       const collections = _.map(result, async (r) => {
         const response = {
-<<<<<<< HEAD
           collection: getJoiCollectionObject(
             {
               id: r.id,
@@ -335,6 +334,7 @@
               image:
                 Assets.getLocalAssetsLink(r.image) ||
                 (r.sample_images?.length ? Assets.getLocalAssetsLink(r.sample_images[0]) : null),
+              isSpam: Number(r.is_spam) > 0,
               banner: r.banner,
               discordUrl: r.discord_url,
               externalUrl: r.external_url,
@@ -353,32 +353,6 @@
                         amount: String(r.floor_sell_currency_price ?? r.floor_sell_value),
                         nativeAmount: String(r.floor_sell_value),
                       },
-=======
-          collection: {
-            id: r.id,
-            slug: r.slug,
-            name: r.name,
-            image:
-              Assets.getLocalAssetsLink(r.image) ||
-              (r.sample_images?.length ? Assets.getLocalAssetsLink(r.sample_images[0]) : null),
-            isSpam: Number(r.is_spam) > 0,
-            banner: r.banner,
-            discordUrl: r.discord_url,
-            externalUrl: r.external_url,
-            twitterUsername: r.twitter_username,
-            openseaVerificationStatus: r.opensea_verification_status,
-            description: r.description,
-            sampleImages: Assets.getLocalAssetsLink(r.sample_images) || [],
-            tokenCount: String(r.token_count),
-            primaryContract: fromBuffer(r.contract),
-            tokenSetId: r.token_set_id,
-            floorAskPrice: r.floor_sell_value
-              ? await getJoiPriceObject(
-                  {
-                    gross: {
-                      amount: String(r.floor_sell_currency_price ?? r.floor_sell_value),
-                      nativeAmount: String(r.floor_sell_value),
->>>>>>> 34b2b644
                     },
                     fromBuffer(r.floor_sell_currency),
                     query.displayCurrency
