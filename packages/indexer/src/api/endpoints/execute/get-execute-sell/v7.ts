--- conflicted
+++ resolved
@@ -5,12 +5,8 @@
 import * as Boom from "@hapi/boom";
 import { Request, RouteOptions } from "@hapi/hapi";
 import * as Sdk from "@reservoir0x/sdk";
-<<<<<<< HEAD
 import { BidDetails, FillBidsResult, PermitApproval } from "@reservoir0x/sdk/dist/router/v6/types";
-=======
-import { BidDetails, FillBidsResult } from "@reservoir0x/sdk/dist/router/v6/types";
 import { estimateGas } from "@reservoir0x/sdk/dist/router/v6/utils";
->>>>>>> 49116250
 import { TxData } from "@reservoir0x/sdk/dist/utils";
 import axios from "axios";
 import Joi from "joi";
@@ -37,6 +33,7 @@
 import { tryGetTokensSuspiciousStatus } from "@/utils/opensea";
 import { getPreSignatureId, getPreSignature, savePreSignature } from "@/utils/pre-signatures";
 import { getUSDAndCurrencyPrices } from "@/utils/prices";
+import { getPermitBidding } from "@/utils/permit-bidding";
 
 const version = "v7";
 
@@ -216,11 +213,13 @@
           feesOnTop: Joi.array().items(JoiExecuteFee).description("Can be referral fees."),
           permitApproval: Joi.object({
             token: Joi.string(),
+            kind: Joi.string(),
+            index: Joi.number(),
             owner: Joi.string(),
             spender: Joi.string(),
             value: Joi.string(),
-            nonce: Joi.string(),
-            deadline: Joi.string(),
+            nonce: Joi.number(),
+            deadline: Joi.number(),
             signature: Joi.string(),
           })
             .optional()
@@ -554,21 +553,12 @@
                 orders.maker,
                 orders.fillability_status,
                 orders.approval_status,
-                orders.quantity_remaining,
-                orders.permit_id,
-                permit_biddings.value as permit_bidding_value,
-                permit_biddings.owner as permit_bidding_owner,
-                permit_biddings.spender as permit_bidding_spender,
-                permit_biddings.deadline as permit_bidding_deadline,
-                permit_biddings.nonce as permit_bidding_nonce,
-                permit_biddings.signature as permit_bidding_signature
+                orders.quantity_remaining
               FROM orders
               JOIN contracts
                 ON orders.contract = contracts.address
               JOIN token_sets_tokens
                 ON orders.token_set_id = token_sets_tokens.token_set_id
-              JOIN permit_biddings
-                ON permit_biddings.id = orders.permit_id
               WHERE orders.id = $/id/
                 AND token_sets_tokens.contract = $/contract/
                 AND token_sets_tokens.token_id = $/tokenId/
@@ -688,25 +678,17 @@
             }
           }
 
-          // post check
-          const permitApproval = result.permit_id
-            ? {
-                token: fromBuffer(result.currency),
-                owner: fromBuffer(result.permit_bidding_owner),
-                spender: fromBuffer(result.permit_bidding_spender),
-                value: result.permit_bidding_value,
-                deadline: result.permit_bidding_deadline,
-                nonce: result.permit_bidding_nonce,
-                signature: result.permit_bidding_signature,
-              }
+          const permitApproval = result.raw_data.permitId
+            ? await getPermitBidding(result.raw_data.permitId)
             : undefined;
 
-          // post check
+          // Post check
           const permitApprovalExpired = permitApproval
             ? bn(permitApproval.deadline).lte(now())
             : false;
+
           if (permitApprovalExpired) {
-            throw getExecuteError("Permit bidding expired");
+            throw getExecuteError("Permit approval expired");
           }
 
           await addToPath(
@@ -728,7 +710,7 @@
               quantity: item.quantity,
               owner,
             },
-            permitApprovalExpired ? undefined : permitApproval
+            permitApproval
           );
         }
 
@@ -866,6 +848,19 @@
               continue;
             }
 
+            const permitApproval = result.raw_data.permitId
+              ? await getPermitBidding(result.raw_data.permitId)
+              : undefined;
+
+            // Post check
+            const permitApprovalExpired = permitApproval
+              ? bn(permitApproval.deadline).lte(now())
+              : false;
+
+            if (permitApprovalExpired) {
+              throw getExecuteError("Permit approval expired");
+            }
+
             await addToPath(
               {
                 id: result.id,
@@ -884,7 +879,8 @@
                 tokenId,
                 quantity: Math.min(quantityToFill, availableQuantity),
                 owner,
-              }
+              },
+              permitApproval
             );
 
             // Update the quantity to fill with the current order's available quantity
