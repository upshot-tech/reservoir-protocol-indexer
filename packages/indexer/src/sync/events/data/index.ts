import { Interface } from "@ethersproject/abi";

import * as erc20 from "@/events-sync/data/erc20";
import * as erc721 from "@/events-sync/data/erc721";
import * as erc1155 from "@/events-sync/data/erc1155";

import * as bendDao from "@/events-sync/data/bend-dao";
import * as blur from "@/events-sync/data/blur";
import * as collectionxyz from "@/events-sync/data/collectionxyz";
import * as cryptoPunks from "@/events-sync/data/cryptopunks";
import * as decentraland from "@/events-sync/data/decentraland";
import * as element from "@/events-sync/data/element";
import * as foundation from "@/events-sync/data/foundation";
import * as looksRare from "@/events-sync/data/looks-rare";
import * as manifold from "@/events-sync/data/manifold";
import * as nftTrader from "@/events-sync/data/nft-trader";
import * as nftx from "@/events-sync/data/nftx";
import * as nouns from "@/events-sync/data/nouns";
import * as okex from "@/events-sync/data/okex";
import * as quixotic from "@/events-sync/data/quixotic";
import * as rarible from "@/events-sync/data/rarible";
import * as seaport from "@/events-sync/data/seaport";
import * as seaportV14 from "@/events-sync/data/seaport-v1.4";
import * as seaportV15 from "@/events-sync/data/seaport-v1.5";
import * as alienswap from "@/events-sync/data/alienswap";
import * as sudoswap from "@/events-sync/data/sudoswap";
import * as superrare from "@/events-sync/data/superrare";
import * as tofu from "@/events-sync/data/tofu";
import * as treasure from "@/events-sync/data/treasure";
import * as wyvernV2 from "@/events-sync/data/wyvern-v2";
import * as wyvernV23 from "@/events-sync/data/wyvern-v2.3";
import * as x2y2 from "@/events-sync/data/x2y2";
import * as zeroExV2 from "@/events-sync/data/zeroex-v2";
import * as zeroExV3 from "@/events-sync/data/zeroex-v3";
import * as zeroExV4 from "@/events-sync/data/zeroex-v4";
import * as zora from "@/events-sync/data/zora";
import * as looksRareV2 from "@/events-sync/data/looks-rare-v2";
import * as blend from "@/events-sync/data/blend";
import * as sudoswapV2 from "@/events-sync/data/sudoswap-v2";
<<<<<<< HEAD
import * as dittoswap from "@/events-sync/data/dittoswap";

=======
import * as paymentProcessor from "@/events-sync/data/payment-processor";
import * as thirdweb from "@/events-sync/data/thirdweb";
import * as blurV2 from "@/events-sync/data/blur-v2";
import * as seadrop from "@/events-sync/data/seadrop";
>>>>>>> 36fc72f6

// All events we're syncing should have an associated `EventData`
// entry which dictates the way the event will be parsed and then
// handled (eg. persisted to the database and relayed for further
// processing to any job queues)

// Event kind by protocol/standard
export type EventKind =
  | "erc20"
  | "erc721"
  | "erc1155"
  | "bend-dao"
  | "blur"
  | "collectionxyz"
  | "cryptopunks"
  | "decentraland"
  | "element"
  | "foundation"
  | "looks-rare"
  | "manifold"
  | "nft-trader"
  | "nftx"
  | "nouns"
  | "okex"
  | "quixotic"
  | "rarible"
  | "seaport"
  | "sudoswap"
  | "superrare"
  | "tofu"
  | "treasure"
  | "wyvern"
  | "x2y2"
  | "zeroex-v2"
  | "zeroex-v3"
  | "zeroex-v4"
  | "zora"
  | "looks-rare-v2"
  | "blend"
  | "sudoswap-v2"
<<<<<<< HEAD
  | "dittoswap";
=======
  | "payment-processor"
  | "thirdweb"
  | "seadrop"
  | "blur-v2";
>>>>>>> 36fc72f6

// Event sub-kind in each of the above protocol/standard
export type EventSubKind =
  | "erc721-transfer"
  | "erc721-like-transfer"
  | "erc721-erc20-like-transfer"
  | "erc721-consecutive-transfer"
  | "erc1155-transfer-single"
  | "erc1155-transfer-batch"
  | "erc721/1155-approval-for-all"
  | "erc20-approval"
  | "erc20-transfer"
  | "weth-deposit"
  | "weth-withdrawal"
  | "wyvern-v2-orders-matched"
  | "wyvern-v2.3-orders-matched"
  | "looks-rare-cancel-all-orders"
  | "looks-rare-cancel-multiple-orders"
  | "looks-rare-taker-ask"
  | "looks-rare-taker-bid"
  | "zeroex-v4-erc721-order-cancelled"
  | "zeroex-v4-erc1155-order-cancelled"
  | "zeroex-v4-erc721-order-filled"
  | "zeroex-v4-erc1155-order-filled"
  | "foundation-buy-price-set"
  | "foundation-buy-price-invalidated"
  | "foundation-buy-price-cancelled"
  | "foundation-buy-price-accepted"
  | "foundation-offer-accepted"
  | "x2y2-order-cancelled"
  | "x2y2-order-inventory"
  | "seaport-order-cancelled"
  | "seaport-order-filled"
  | "seaport-counter-incremented"
  | "seaport-order-validated"
  | "seaport-channel-updated"
  | "seaport-v1.4-order-cancelled"
  | "seaport-v1.4-order-filled"
  | "seaport-v1.4-orders-matched"
  | "seaport-v1.4-counter-incremented"
  | "seaport-v1.4-order-validated"
  | "seaport-v1.5-order-cancelled"
  | "seaport-v1.5-order-filled"
  | "seaport-v1.5-orders-matched"
  | "seaport-v1.5-counter-incremented"
  | "seaport-v1.5-order-validated"
  | "alienswap-order-cancelled"
  | "alienswap-order-filled"
  | "alienswap-orders-matched"
  | "alienswap-counter-incremented"
  | "alienswap-order-validated"
  | "rarible-match"
  | "rarible-cancel"
  | "rarible-buy-v1"
  | "rarible-match-v2"
  | "element-erc721-sell-order-filled"
  | "element-erc721-sell-order-filled-v2"
  | "element-erc721-buy-order-filled"
  | "element-erc721-buy-order-filled-v2"
  | "element-erc1155-sell-order-filled"
  | "element-erc1155-sell-order-filled-v2"
  | "element-erc1155-buy-order-filled"
  | "element-erc1155-buy-order-filled-v2"
  | "element-erc721-order-cancelled"
  | "element-erc1155-order-cancelled"
  | "element-hash-nonce-incremented"
  | "quixotic-order-filled"
  | "zora-ask-filled"
  | "zora-ask-created"
  | "zora-ask-price-updated"
  | "zora-ask-cancelled"
  | "zora-auction-ended"
  | "zora-sales-config-changed"
  | "nouns-auction-settled"
  | "cryptopunks-punk-offered"
  | "cryptopunks-punk-no-longer-for-sale"
  | "cryptopunks-punk-bought"
  | "cryptopunks-punk-transfer"
  | "cryptopunks-assign"
  | "cryptopunks-transfer"
  | "sudoswap-buy"
  | "sudoswap-sell"
  | "sudoswap-token-deposit"
  | "sudoswap-token-withdrawal"
  | "sudoswap-spot-price-update"
  | "sudoswap-delta-update"
  | "sudoswap-new-pair"
  | "nftx-redeemed"
  | "nftx-minted"
  | "nftx-user-staked"
  | "nftx-swapped"
  | "nftx-swap"
  | "nftx-swap-v3"
  | "nftx-mint"
  | "nftx-burn"
  | "nftx-vault-init"
  | "nftx-vault-shutdown"
  | "nftx-eligibility-deployed"
  | "nftx-enable-mint-updated"
  | "nftx-enable-target-redeem-updated"
  | "blur-orders-matched"
  | "blur-order-cancelled"
  | "blur-nonce-incremented"
  | "manifold-purchase"
  | "manifold-modify"
  | "manifold-cancel"
  | "manifold-finalize"
  | "manifold-accept"
  | "manifold-claim-initialized"
  | "manifold-claim-updated"
  | "tofu-inventory-update"
  | "decentraland-sale"
  | "nft-trader-swap"
  | "okex-order-filled"
  | "bend-dao-taker-ask"
  | "bend-dao-taker-bid"
  | "superrare-listing-filled"
  | "superrare-sold"
  | "superrare-accept-offer"
  | "superrare-auction-settled"
  | "superrare-set-sale-price"
  | "zeroex-v2-fill"
  | "zeroex-v3-fill"
  | "treasure-item-sold"
  | "treasure-bid-accepted"
  | "looks-rare-v2-new-bid-ask-nonces"
  | "looks-rare-v2-order-nonces-cancelled"
  | "looks-rare-v2-subset-nonces-cancelled"
  | "looks-rare-v2-taker-ask"
  | "looks-rare-v2-taker-bid"
  | "blend-loan-offer-taken"
  | "blend-repay"
  | "blend-refinance"
  | "blend-buy-locked"
  | "blend-nonce-incremented"
  | "collectionxyz-new-pool"
  | "collectionxyz-token-deposit"
  | "collectionxyz-token-withdrawal"
  | "collectionxyz-nft-deposit"
  | "collectionxyz-nft-withdrawal"
  | "collectionxyz-accrued-trade-fee-withdrawal"
  | "collectionxyz-accepts-token-ids"
  | "collectionxyz-swap-nft-in-pool"
  | "collectionxyz-swap-nft-out-pool"
  | "collectionxyz-spot-price-update"
  | "collectionxyz-delta-update"
  | "collectionxyz-props-update"
  | "collectionxyz-state-update"
  | "collectionxyz-royalty-numerator-update"
  | "collectionxyz-royalty-recipient-fallback-update"
  | "collectionxyz-external-filter-set"
  | "collectionxyz-fee-update"
  | "collectionxyz-protocol-fee-multiplier-update"
  | "collectionxyz-carry-fee-multiplier-update"
  | "collectionxyz-asset-recipient-change"
  | "sudoswap-v2-sell-erc721"
  | "sudoswap-v2-sell-erc1155"
  | "sudoswap-v2-buy-erc721"
  | "sudoswap-v2-buy-erc1155"
  | "sudoswap-v2-token-deposit"
  | "sudoswap-v2-token-withdrawal"
  | "sudoswap-v2-nft-withdrawal-erc721"
  | "sudoswap-v2-nft-withdrawal-erc1155"
  | "sudoswap-v2-erc20-deposit"
  | "sudoswap-v2-erc721-deposit"
  | "sudoswap-v2-erc1155-deposit"
  | "sudoswap-v2-spot-price-update"
  | "sudoswap-v2-delta-update"
  | "sudoswap-v2-new-erc721-pair"
  | "sudoswap-v2-new-erc1155-pair"
<<<<<<< HEAD
  | "dittoswap-admin-set-protocol-fee"
  | "dittoswap-admin-set-protocol-fee-multiplier"
  | "dittoswap-pool-initialized"
  | "dittoswap-change-base-price"
  | "dittoswap-change-delta"
  | "dittoswap-change-admin-fee-recipient"
  | "dittoswap-change-admin-fee"
  | "dittoswap-change-admin-lp-fee"
  | "dittoswap-trade-swapped-tokens-for-nft"
  | "dittoswap-trade-swapped-nft-for-tokens"
  | "dittoswap-liquidity-added"
  | "dittoswap-liquidity-removed"
  ;
=======
  | "payment-processor-buy-single-listing"
  | "payment-processor-master-nonce-invalidated"
  | "payment-processor-nonce-invalidated"
  | "payment-processor-sweep-collection-erc1155"
  | "payment-processor-sweep-collection-erc721"
  | "thirdweb-claim-conditions-updated-erc721"
  | "thirdweb-claim-conditions-updated-erc1155"
  | "seadrop-public-drop-updated"
  | "blur-v2-execution"
  | "blur-v2-execution-721-packed"
  | "blur-v2-execution-721-taker-fee-packed"
  | "blur-v2-execution-721-maker-fee-packed";
>>>>>>> 36fc72f6

export type EventData = {
  kind: EventKind;
  subKind: EventSubKind;
  addresses?: { [address: string]: boolean };
  topic: string;
  numTopics: number;
  abi: Interface;
};

const allEventData = [
  erc20.approval,
  erc20.transfer,
  erc20.deposit,
  erc20.withdrawal,
  erc721.transfer,
  erc721.likeTransfer,
  erc721.erc20LikeTransfer,
  erc721.approvalForAll,
  erc721.consecutiveTransfer,
  erc1155.transferSingle,
  erc1155.transferBatch,
  foundation.buyPriceAccepted,
  foundation.buyPriceCancelled,
  foundation.buyPriceInvalidated,
  foundation.buyPriceSet,
  foundation.offerAccepted,
  looksRare.cancelAllOrders,
  looksRare.cancelMultipleOrders,
  looksRare.takerAsk,
  looksRare.takerBid,
  looksRareV2.newBidAskNonces,
  looksRareV2.orderNoncesCancelled,
  looksRareV2.subsetNoncesCancelled,
  looksRareV2.takerAsk,
  looksRareV2.takerBid,
  seaport.counterIncremented,
  seaport.orderCancelled,
  seaport.orderFulfilled,
  seaport.orderValidated,
  seaport.channelUpdated,
  seaportV14.counterIncremented,
  seaportV14.orderCancelled,
  seaportV14.orderFulfilled,
  seaportV14.ordersMatched,
  seaportV14.orderValidated,
  seaportV15.counterIncremented,
  seaportV15.orderCancelled,
  seaportV15.orderFulfilled,
  seaportV15.ordersMatched,
  seaportV15.orderValidated,
  alienswap.counterIncremented,
  alienswap.orderCancelled,
  alienswap.orderFulfilled,
  alienswap.ordersMatched,
  alienswap.orderValidated,
  wyvernV2.ordersMatched,
  wyvernV23.ordersMatched,
  zeroExV4.erc721OrderCancelled,
  zeroExV4.erc1155OrderCancelled,
  zeroExV4.erc721OrderFilled,
  zeroExV4.erc1155OrderFilled,
  x2y2.orderCancelled,
  x2y2.orderInventory,
  rarible.match,
  rarible.cancel,
  rarible.buyV1,
  rarible.matchV2,
  element.erc721BuyOrderFilled,
  element.erc721BuyOrderFilledV2,
  element.erc721SellOrderFilled,
  element.erc721SellOrderFilledV2,
  element.erc1155BuyOrderFilled,
  element.erc1155BuyOrderFilledV2,
  element.erc1155SellOrderFilled,
  element.erc1155SellOrderFilledV2,
  element.erc721OrderCancelled,
  element.erc1155OrderCancelled,
  element.hashNonceIncremented,
  quixotic.orderFulfilled,
  zora.askFilled,
  zora.askCreated,
  zora.askCancelled,
  zora.askPriceUpdated,
  zora.auctionEnded,
  zora.salesConfigChanged,
  nouns.auctionSettled,
  cryptoPunks.punkOffered,
  cryptoPunks.punkNoLongerForSale,
  cryptoPunks.punkBought,
  cryptoPunks.punkTransfer,
  cryptoPunks.assign,
  cryptoPunks.transfer,
  sudoswap.buy,
  sudoswap.sell,
  sudoswap.tokenDeposit,
  sudoswap.tokenWithdrawal,
  sudoswap.spotPriceUpdate,
  sudoswap.deltaUpdate,
  sudoswap.newPair,
  nftx.minted,
  nftx.redeemed,
  nftx.swapped,
  nftx.swap,
  nftx.mint,
  nftx.burn,
  nftx.vaultInit,
  nftx.vaultShutdown,
  nftx.eligibilityDeployed,
  nftx.enableMintUpdated,
  nftx.enableTargetRedeemUpdated,
  blur.ordersMatched,
  blur.orderCancelled,
  blur.nonceIncremented,
  manifold.modify,
  manifold.finalize,
  manifold.purchase,
  manifold.cancel,
  manifold.accept,
  manifold.claimInitialized,
  manifold.claimUpdated,
  tofu.inventoryUpdate,
  decentraland.sale,
  nftTrader.swap,
  okex.orderFulfilled,
  bendDao.takerAsk,
  bendDao.takerBid,
  superrare.listingFilled,
  superrare.listingSold,
  superrare.offerAccept,
  superrare.auctionSettled,
  superrare.setSalePrice,
  zeroExV2.fill,
  zeroExV3.fill,
  treasure.itemSold,
  blend.buyLocked,
  blend.loanOfferTaken,
  blend.refinance,
  blend.repay,
  blend.nonceIncremented,
  collectionxyz.acceptsTokenIds,
  collectionxyz.accruedTradeFeeWithdrawal,
  collectionxyz.assetRecipientChange,
  collectionxyz.carryFeeMultiplierUpdate,
  collectionxyz.deltaUpdate,
  collectionxyz.externalFilterSet,
  collectionxyz.feeUpdate,
  collectionxyz.newPool,
  collectionxyz.nftDeposit,
  collectionxyz.nftWithdrawal,
  collectionxyz.propsUpdate,
  collectionxyz.protocolFeeMultiplierUpdate,
  collectionxyz.royaltyNumeratorUpdate,
  collectionxyz.royaltyRecipientFallbackUpdate,
  collectionxyz.spotPriceUpdate,
  collectionxyz.stateUpdate,
  collectionxyz.swapNftInPool,
  collectionxyz.swapNftOutPool,
  collectionxyz.tokenDeposit,
  collectionxyz.tokenWithdrawal,
  sudoswapV2.buyERC1155,
  sudoswapV2.buyERC721,
  sudoswapV2.sellERC721,
  sudoswapV2.sellERC1155,
  sudoswapV2.tokenDeposit,
  sudoswapV2.tokenWithdrawal,
  sudoswapV2.nftWithdrawalERC721,
  sudoswapV2.nftWithdrawalERC1155,
  sudoswapV2.erc20Deposit,
  sudoswapV2.erc721Deposit,
  sudoswapV2.erc1155Deposit,
  sudoswapV2.spotPriceUpdate,
  sudoswapV2.deltaUpdate,
  sudoswapV2.newERC721Pair,
  sudoswapV2.newERC1155Pair,
  treasure.bidAccepted,
<<<<<<< HEAD
  dittoswap.adminSetProtocolFee,
  dittoswap.adminSetProtocolFeeMultiplier,
  dittoswap.poolinitialized,
  dittoswap.changeBasePrice,
  dittoswap.changeDelta,
  dittoswap.changeAdminFeeRecipient,
  dittoswap.changeAdminChangedAdminFee,
  dittoswap.changeAdminChangedLpFee,
  dittoswap.tradeSwappedTokensForNft,
  dittoswap.tradeSwappedNftForTokens,
  dittoswap.liquidityAdded,
  dittoswap.liquidityRemoved
=======
  paymentProcessor.buySingleListing,
  paymentProcessor.masterNonceInvalidated,
  paymentProcessor.nonceInvalidated,
  paymentProcessor.sweepCollectionERC1155,
  paymentProcessor.sweepCollectionERC721,
  thirdweb.claimConditionsUpdatedERC721,
  thirdweb.claimConditionsUpdatedERC1155,
  blurV2.execution,
  blurV2.execution721MakerFeePacked,
  blurV2.execution721Packed,
  blurV2.execution721TakerFeePacked,
  seadrop.publicDropUpdated,
>>>>>>> 36fc72f6
];

export const getEventData = (events?: string[]) => {
  if (!events) {
    return allEventData;
  } else {
    return allEventData.filter(({ subKind }) => events.some((e) => subKind.startsWith(e)));
  }
};<|MERGE_RESOLUTION|>--- conflicted
+++ resolved
@@ -37,15 +37,11 @@
 import * as looksRareV2 from "@/events-sync/data/looks-rare-v2";
 import * as blend from "@/events-sync/data/blend";
 import * as sudoswapV2 from "@/events-sync/data/sudoswap-v2";
-<<<<<<< HEAD
-import * as dittoswap from "@/events-sync/data/dittoswap";
-
-=======
 import * as paymentProcessor from "@/events-sync/data/payment-processor";
 import * as thirdweb from "@/events-sync/data/thirdweb";
 import * as blurV2 from "@/events-sync/data/blur-v2";
 import * as seadrop from "@/events-sync/data/seadrop";
->>>>>>> 36fc72f6
+import * as dittoswap from "@/events-sync/data/dittoswap";
 
 // All events we're syncing should have an associated `EventData`
 // entry which dictates the way the event will be parsed and then
@@ -86,14 +82,12 @@
   | "looks-rare-v2"
   | "blend"
   | "sudoswap-v2"
-<<<<<<< HEAD
-  | "dittoswap";
-=======
   | "payment-processor"
   | "thirdweb"
   | "seadrop"
-  | "blur-v2";
->>>>>>> 36fc72f6
+  | "blur-v2"
+  | "dittoswap";
+
 
 // Event sub-kind in each of the above protocol/standard
 export type EventSubKind =
@@ -264,7 +258,6 @@
   | "sudoswap-v2-delta-update"
   | "sudoswap-v2-new-erc721-pair"
   | "sudoswap-v2-new-erc1155-pair"
-<<<<<<< HEAD
   | "dittoswap-admin-set-protocol-fee"
   | "dittoswap-admin-set-protocol-fee-multiplier"
   | "dittoswap-pool-initialized"
@@ -277,8 +270,6 @@
   | "dittoswap-trade-swapped-nft-for-tokens"
   | "dittoswap-liquidity-added"
   | "dittoswap-liquidity-removed"
-  ;
-=======
   | "payment-processor-buy-single-listing"
   | "payment-processor-master-nonce-invalidated"
   | "payment-processor-nonce-invalidated"
@@ -291,7 +282,7 @@
   | "blur-v2-execution-721-packed"
   | "blur-v2-execution-721-taker-fee-packed"
   | "blur-v2-execution-721-maker-fee-packed";
->>>>>>> 36fc72f6
+
 
 export type EventData = {
   kind: EventKind;
@@ -468,7 +459,6 @@
   sudoswapV2.newERC721Pair,
   sudoswapV2.newERC1155Pair,
   treasure.bidAccepted,
-<<<<<<< HEAD
   dittoswap.adminSetProtocolFee,
   dittoswap.adminSetProtocolFeeMultiplier,
   dittoswap.poolinitialized,
@@ -480,8 +470,7 @@
   dittoswap.tradeSwappedTokensForNft,
   dittoswap.tradeSwappedNftForTokens,
   dittoswap.liquidityAdded,
-  dittoswap.liquidityRemoved
-=======
+  dittoswap.liquidityRemoved,
   paymentProcessor.buySingleListing,
   paymentProcessor.masterNonceInvalidated,
   paymentProcessor.nonceInvalidated,
@@ -494,7 +483,6 @@
   blurV2.execution721Packed,
   blurV2.execution721TakerFeePacked,
   seadrop.publicDropUpdated,
->>>>>>> 36fc72f6
 ];
 
 export const getEventData = (events?: string[]) => {
