import { logger } from "@/common/logger";
import { EventKind } from "@/events-sync/data";
import {
  EnhancedEvent,
  OnChainData,
  initOnChainData,
  processOnChainData,
} from "@/events-sync/handlers/utils";

import * as erc20 from "@/events-sync/handlers/erc20";
import * as erc721 from "@/events-sync/handlers/erc721";
import * as erc1155 from "@/events-sync/handlers/erc1155";
import * as blur from "@/events-sync/handlers/blur";
import * as cryptopunks from "@/events-sync/handlers/cryptopunks";
import * as decentraland from "@/events-sync/handlers/decentraland";
import * as element from "@/events-sync/handlers/element";
import * as foundation from "@/events-sync/handlers/foundation";
import * as looksrare from "@/events-sync/handlers/looks-rare";
import * as nftx from "@/events-sync/handlers/nftx";
import * as nouns from "@/events-sync/handlers/nouns";
import * as quixotic from "@/events-sync/handlers/quixotic";
import * as seaport from "@/events-sync/handlers/seaport";
import * as sudoswap from "@/events-sync/handlers/sudoswap";
import * as wyvern from "@/events-sync/handlers/wyvern";
import * as x2y2 from "@/events-sync/handlers/x2y2";
import * as zeroExV4 from "@/events-sync/handlers/zeroex-v4";
import * as zora from "@/events-sync/handlers/zora";
import * as rarible from "@/events-sync/handlers/rarible";
import * as manifold from "@/events-sync/handlers/manifold";
import * as tofu from "@/events-sync/handlers/tofu";
import * as nftTrader from "@/events-sync/handlers/nft-trader";
import * as okex from "@/events-sync/handlers/okex";
import * as bendDao from "@/events-sync/handlers/bend-dao";
import * as superrare from "@/events-sync/handlers/superrare";
import * as zeroExV2 from "@/events-sync/handlers/zeroex-v2";
import * as zeroExV3 from "@/events-sync/handlers/zeroex-v3";
import * as treasure from "@/events-sync/handlers/treasure";
import * as looksRareV2 from "@/events-sync/handlers/looks-rare-v2";
import * as blend from "@/events-sync/handlers/blend";
import * as collectionxyz from "@/events-sync/handlers/collectionxyz";
import * as sudoswapV2 from "@/events-sync/handlers/sudoswap-v2";
<<<<<<< HEAD
import * as midaswap from "@/events-sync/handlers/midaswap";
=======
import * as paymentProcessor from "@/events-sync/handlers/payment-processor";
import * as thirdweb from "@/events-sync/handlers/thirdweb";
import * as seadrop from "@/events-sync/handlers/seadrop";
import * as blurV2 from "@/events-sync/handlers/blur-v2";
>>>>>>> 1138af80

// A list of events having the same high-level kind
export type EventsByKind = {
  kind: EventKind;
  data: EnhancedEvent[];
};

// A batch of events to get processed together
export type EventsBatch = {
  id: string;
  events: EventsByKind[];
  backfill?: boolean;
};

// Map each high-level event kind to its corresponding handler
export const eventKindToHandler = new Map<
  EventKind,
  (
    e: EnhancedEvent[],
    d: OnChainData,
    backfill?: boolean
  ) => Promise<void> | Promise<OnChainData | undefined>
>([
  ["erc20", (e, d) => erc20.handleEvents(e, d)],
  ["erc721", (e, d) => erc721.handleEvents(e, d)],
  ["erc1155", (e, d) => erc1155.handleEvents(e, d)],
  ["blur", (e, d) => blur.handleEvents(e, d)],
  ["collectionxyz", (e, d) => collectionxyz.handleEvents(e, d)],
  ["cryptopunks", (e, d) => cryptopunks.handleEvents(e, d)],
  ["decentraland", (e, d) => decentraland.handleEvents(e, d)],
  ["element", (e, d) => element.handleEvents(e, d)],
  ["foundation", (e, d) => foundation.handleEvents(e, d)],
  ["looks-rare", (e, d) => looksrare.handleEvents(e, d)],
  ["nftx", (e, d) => nftx.handleEvents(e, d)],
  ["nouns", (e, d) => nouns.handleEvents(e, d)],
  ["quixotic", (e, d) => quixotic.handleEvents(e, d)],
  ["seaport", (e, d) => seaport.handleEvents(e, d)],
  ["sudoswap", (e, d) => sudoswap.handleEvents(e, d)],
  ["wyvern", (e, d) => wyvern.handleEvents(e, d)],
  ["x2y2", (e, d) => x2y2.handleEvents(e, d)],
  ["zeroex-v4", (e, d, b) => zeroExV4.handleEvents(e, d, b)],
  ["zora", (e, d) => zora.handleEvents(e, d)],
  ["rarible", (e, d) => rarible.handleEvents(e, d)],
  ["manifold", (e, d) => manifold.handleEvents(e, d)],
  ["tofu", (e, d) => tofu.handleEvents(e, d)],
  ["nft-trader", (e, d) => nftTrader.handleEvents(e, d)],
  ["okex", (e, d) => okex.handleEvents(e, d)],
  ["bend-dao", (e, d) => bendDao.handleEvents(e, d)],
  ["superrare", (e, d) => superrare.handleEvents(e, d)],
  ["zeroex-v2", (e, d) => zeroExV2.handleEvents(e, d)],
  ["zeroex-v3", (e, d) => zeroExV3.handleEvents(e, d)],
  ["treasure", (e, d) => treasure.handleEvents(e, d)],
  ["looks-rare-v2", (e, d) => looksRareV2.handleEvents(e, d)],
  ["sudoswap-v2", (e, d) => sudoswapV2.handleEvents(e, d)],
  ["midaswap", (e, d) => midaswap.handleEvents(e, d)],
  ["blend", (e, d) => blend.handleEvents(e, d)],
  ["payment-processor", (e, d) => paymentProcessor.handleEvents(e, d)],
  ["thirdweb", (e, d) => thirdweb.handleEvents(e, d)],
  ["seadrop", (e, d) => seadrop.handleEvents(e, d)],
  ["blur-v2", (e, d) => blurV2.handleEvents(e, d)],
]);

export const processEventsBatch = async (batch: EventsBatch, skipProcessing?: boolean) => {
  const onChainData = initOnChainData();
  await Promise.all(
    batch.events.map(async (events) => {
      if (!events.data.length) {
        return;
      }

      const handler = eventKindToHandler.get(events.kind);
      if (handler) {
        await handler(events.data, onChainData, batch.backfill);
      } else {
        logger.error(
          "process-events-batch",
          JSON.stringify({
            error: "missing-handler-for-event-kind",
            data: `Event kind ${events.kind} is missing a corresponding handler`,
          })
        );
      }
    })
  );

  if (!skipProcessing) {
    await processOnChainData(onChainData, batch.backfill);
  }

  return onChainData;
};

export const processEventsBatchV2 = async (batches: EventsBatch[]) => {
  const startTime = Date.now();
  const onChainData = initOnChainData();

  const batchArray = batches.map((batch) => {
    return batch.events.map((events) => {
      return events;
    });
  });

  const flattenedArray = batchArray.flat(2);

  const startProcessLogsTime = Date.now();

  const latencies: {
    eventKind: EventKind;
    latency: number;
  }[] = [];
  await Promise.all(
    flattenedArray.map(async (events) => {
      const startTime = Date.now();
      if (!events.data.length) {
        return;
      }
      const handler = eventKindToHandler.get(events.kind);
      if (handler) {
        await handler(events.data, onChainData, false);
      } else {
        logger.error(
          "process-events-batch",
          JSON.stringify({
            error: "missing-handler-for-event-kind",
            data: `Event kind ${events.kind} is missing a corresponding handler`,
          })
        );
      }

      const endTime = Date.now();

      latencies.push({
        eventKind: events.kind,
        latency: endTime - startTime,
      });
    })
  );
  const endProcessLogsTime = Date.now();

  const startSaveOnChainDataTime = Date.now();
  const processOnChainLatencies = await processOnChainData(onChainData, false);
  const endSaveOnChainDataTime = Date.now();

  const endTime = Date.now();

  return {
    processLogsTime: endProcessLogsTime - startProcessLogsTime,
    saveOnChainDataTime: endSaveOnChainDataTime - startSaveOnChainDataTime,
    totalTime: endTime - startTime,
    latencies,
    processOnChainLatencies,
  };
};<|MERGE_RESOLUTION|>--- conflicted
+++ resolved
@@ -39,14 +39,11 @@
 import * as blend from "@/events-sync/handlers/blend";
 import * as collectionxyz from "@/events-sync/handlers/collectionxyz";
 import * as sudoswapV2 from "@/events-sync/handlers/sudoswap-v2";
-<<<<<<< HEAD
 import * as midaswap from "@/events-sync/handlers/midaswap";
-=======
 import * as paymentProcessor from "@/events-sync/handlers/payment-processor";
 import * as thirdweb from "@/events-sync/handlers/thirdweb";
 import * as seadrop from "@/events-sync/handlers/seadrop";
 import * as blurV2 from "@/events-sync/handlers/blur-v2";
->>>>>>> 1138af80
 
 // A list of events having the same high-level kind
 export type EventsByKind = {
