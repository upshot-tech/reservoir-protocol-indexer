--- conflicted
+++ resolved
@@ -2,11 +2,7 @@
 import { getEventData } from "@/events-sync/data";
 import { EnhancedEvent, OnChainData } from "@/events-sync/handlers/utils";
 import * as utils from "@/events-sync/utils";
-<<<<<<< HEAD
-// import { getOrderId } from "@/orderbook/orders/dittoswap";
-=======
-import { getOrderId } from "@/orderbook/orders/ditto";
->>>>>>> 50836637
+// import { getOrderId } from "@/orderbook/orders/ditto";
 import { getUSDAndNativePrices } from "@/utils/prices";
 import * as ditto from "@/utils/ditto";
 
