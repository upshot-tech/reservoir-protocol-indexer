--- conflicted
+++ resolved
@@ -3,11 +3,8 @@
 export enum ApiKeyPermission {
   override_collection_refresh_cool_down = "override_collection_refresh_cool_down",
   assign_collection_to_community = "assign_collection_to_community",
-<<<<<<< HEAD
   update_metadata_disabled = "update_metadata_disabled",
-=======
   update_spam_status = "update_spam_status",
->>>>>>> 34b2b644
 }
 
 // Define the fields we can update
