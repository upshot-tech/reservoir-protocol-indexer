import _ from "lodash";
import { MergeRefs, ReqRefDefaults } from "@hapi/hapi";
import { config } from "../config";
import { logger } from "@/common/logger";
import crypto from "crypto-js";

export enum ImageSize {
  small = 250,
  medium = 512,
  large = 1000,
}

export class Assets {
  public static getLocalAssetsLink(assets: string | string[]) {
    if (_.isEmpty(assets) || assets == "") {
      return undefined;
    }

    try {
      if (config.enableImageResizing) {
        if (_.isArray(assets)) {
          return assets.map((asset) => {
            return this.signImage(asset);
          });
        }
        return this.signImage(assets);
      }
    } catch (error) {
      logger.error("getLocalAssetsLink", `Error: ${error}`);
    }

    return assets;
  }

  public static addImageParams(image: string, query: MergeRefs<ReqRefDefaults>["Query"]): string {
    const splitImage = image.split(`?`);
    const baseUrl = splitImage[0];
    const url = new URL(image);
    const queryParams = new URLSearchParams();
    for (const [key, value] of Object.entries(query)) {
      queryParams.append(key, value);
      url.searchParams.delete(key);
    }
    url.searchParams.forEach((value, key) => {
      queryParams.append(key, value);
    });

    return `${baseUrl}?${queryParams.toString()}`;
  }

<<<<<<< HEAD
  public static getResizedImageUrl(imageUrl: string, size?: number): string {
    try {
      if (config.enableImageResizing) {
        let resizeImageUrl = imageUrl;
        if (imageUrl?.includes("lh3.googleusercontent.com")) {
          if (imageUrl.match(/=s\d+$/)) {
            resizeImageUrl = imageUrl.replace(/=s\d+$/, `=s${ImageSize.large}`);
          }
        } else if (imageUrl?.includes("i.seadn.io")) {
          if (imageUrl.match(/w=\d+/)) {
            resizeImageUrl = imageUrl.replace(/w=\d+/, `w=${ImageSize.large}`);
=======
  public static getResizedImageUrl(
    imageUrl: string,
    size?: number,
    image_version?: number
  ): string {
    if (imageUrl) {
      try {
        if (config.enableImageResizing) {
          let resizeImageUrl = imageUrl;
          if (imageUrl?.includes("lh3.googleusercontent.com")) {
            if (imageUrl.match(/=s\d+$/)) {
              resizeImageUrl = imageUrl.replace(/=s\d+$/, `=s${ImageSize.large}`);
            }
          } else if (imageUrl?.includes("i.seadn.io")) {
            if (imageUrl.match(/w=\d+/)) {
              resizeImageUrl = imageUrl.replace(/w=\d+/, `w=${ImageSize.large}`);
            }

            return Assets.signImage(resizeImageUrl, size);
>>>>>>> 6c6bfa93
          }

<<<<<<< HEAD
        return Assets.signImage(resizeImageUrl, size);
=======
          return Assets.signImage(resizeImageUrl, size, image_version);
        }
      } catch (error) {
        logger.error("getResizedImageUrl", `Error: ${error}`);
>>>>>>> 6c6bfa93
      }
    }

    if (imageUrl?.includes("lh3.googleusercontent.com")) {
      if (imageUrl.match(/=s\d+$/)) {
        return imageUrl.replace(/=s\d+$/, `=s${size}`);
      } else {
        return `${imageUrl}=s${size}`;
      }
    }

    if (imageUrl?.includes("i.seadn.io")) {
      if (imageUrl.match(/w=\d+/)) {
        return imageUrl.replace(/w=\d+/, `w=${size}`);
      } else {
        return `${imageUrl}?w=${size}`;
      }
    }

    return imageUrl;
  }

<<<<<<< HEAD
  public static signImage(imageUrl: string, width?: number): string {
=======
  public static signImage(imageUrl: string, width?: number, image_version?: number): string {
>>>>>>> 6c6bfa93
    if (config.imageResizingBaseUrl == null) {
      throw new Error("Image resizing base URL is not set");
    } else if (config.privateImageResizingSigningKey == null) {
      throw new Error("Private image resizing signing key is not set");
    }

    let v = "";
    if (image_version) {
      try {
        v = image_version ? `?v=${Math.floor(new Date(image_version).getTime() / 1000)}` : "";
      } catch (error) {
        logger.error("signImage", `Error: ${error}`);
      }
    }

    const ciphertext = crypto.AES.encrypt(
      imageUrl + v,
      config.privateImageResizingSigningKey
    ).toString();

    return `${config.imageResizingBaseUrl}/${encodeURIComponent(ciphertext)}${
      width ? "?width=" + width : ""
    }`;
  }
}<|MERGE_RESOLUTION|>--- conflicted
+++ resolved
@@ -48,19 +48,6 @@
     return `${baseUrl}?${queryParams.toString()}`;
   }
 
-<<<<<<< HEAD
-  public static getResizedImageUrl(imageUrl: string, size?: number): string {
-    try {
-      if (config.enableImageResizing) {
-        let resizeImageUrl = imageUrl;
-        if (imageUrl?.includes("lh3.googleusercontent.com")) {
-          if (imageUrl.match(/=s\d+$/)) {
-            resizeImageUrl = imageUrl.replace(/=s\d+$/, `=s${ImageSize.large}`);
-          }
-        } else if (imageUrl?.includes("i.seadn.io")) {
-          if (imageUrl.match(/w=\d+/)) {
-            resizeImageUrl = imageUrl.replace(/w=\d+/, `w=${ImageSize.large}`);
-=======
   public static getResizedImageUrl(
     imageUrl: string,
     size?: number,
@@ -80,17 +67,12 @@
             }
 
             return Assets.signImage(resizeImageUrl, size);
->>>>>>> 6c6bfa93
           }
 
-<<<<<<< HEAD
-        return Assets.signImage(resizeImageUrl, size);
-=======
           return Assets.signImage(resizeImageUrl, size, image_version);
         }
       } catch (error) {
         logger.error("getResizedImageUrl", `Error: ${error}`);
->>>>>>> 6c6bfa93
       }
     }
 
@@ -113,11 +95,7 @@
     return imageUrl;
   }
 
-<<<<<<< HEAD
-  public static signImage(imageUrl: string, width?: number): string {
-=======
   public static signImage(imageUrl: string, width?: number, image_version?: number): string {
->>>>>>> 6c6bfa93
     if (config.imageResizingBaseUrl == null) {
       throw new Error("Image resizing base URL is not set");
     } else if (config.privateImageResizingSigningKey == null) {
