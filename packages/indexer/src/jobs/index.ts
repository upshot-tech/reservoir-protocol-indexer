// WARNING! For ease of accounting, make sure to keep the below lists sorted!

// Initialize all background job queues and crons

import "@/jobs/arweave-relay";
import "@/jobs/backfill";
import "@/jobs/cache-check";
import "@/jobs/collections-refresh";
import "@/jobs/daily-volumes";
import "@/jobs/data-archive";
import "@/jobs/events-sync";
import "@/jobs/oracle";
import "@/jobs/websocket-events";
import "@/jobs/metrics";
import "@/jobs/opensea-orders";
import "@/jobs/monitoring";

// Export all job queues for monitoring through the BullMQ UI

import { AbstractRabbitMqJobHandler } from "@/jobs/abstract-rabbit-mq-job-handler";

import amqplibConnectionManager, {
  AmqpConnectionManager,
  ChannelWrapper,
} from "amqp-connection-manager";

import * as backfillExpiredOrders from "@/jobs/backfill/backfill-expired-orders";
import * as backfillRefreshCollectionMetadata from "@/jobs/backfill/backfill-refresh-collections-metadata";

import * as askWebsocketEventsTriggerQueue from "@/jobs/websocket-events/ask-websocket-events-trigger-queue";
import * as bidWebsocketEventsTriggerQueue from "@/jobs/websocket-events/bid-websocket-events-trigger-queue";
import * as transferWebsocketEventsTriggerQueue from "@/jobs/websocket-events/transfer-websocket-events-trigger-queue";
import * as saleWebsocketEventsTriggerQueue from "@/jobs/websocket-events/sale-websocket-events-trigger-queue";
import * as tokenWebsocketEventsTriggerQueue from "@/jobs/websocket-events/token-websocket-events-trigger-queue";
import * as topBidWebsocketEventsTriggerQueue from "@/jobs/websocket-events/top-bid-websocket-events-trigger-queue";
import * as collectionWebsocketEventsTriggerQueue from "@/jobs/websocket-events/collection-websocket-events-trigger-queue";

import * as backfillDeleteExpiredBidsElasticsearch from "@/jobs/activities/backfill/backfill-delete-expired-bids-elasticsearch";
import * as backfillSalePricingDecimalElasticsearch from "@/jobs/activities/backfill/backfill-sales-pricing-decimal-elasticsearch";

import amqplib from "amqplib";
import { config } from "@/config/index";
import _ from "lodash";
import getUuidByString from "uuid-by-string";
import { getMachineId } from "@/common/machine-id";
import { PausedRabbitMqQueues } from "@/models/paused-rabbit-mq-queues";
import { logger } from "@/common/logger";
import { tokenReclacSupplyJob } from "@/jobs/token-updates/token-reclac-supply-job";
import { tokenRefreshCacheJob } from "@/jobs/token-updates/token-refresh-cache-job";
import { recalcOwnerCountQueueJob } from "@/jobs/collection-updates/recalc-owner-count-queue-job";
import { recalcTokenCountQueueJob } from "@/jobs/collection-updates/recalc-token-count-queue-job";
import { normalizedFloorQueueJob } from "@/jobs/token-updates/normalized-floor-queue-job";
import { mintQueueJob } from "@/jobs/token-updates/mint-queue-job";
import { tokenFloorQueueJob } from "@/jobs/token-updates/token-floor-queue-job";
import { fetchCollectionMetadataJob } from "@/jobs/token-updates/fetch-collection-metadata-job";
import { handleNewBuyOrderJob } from "@/jobs/update-attribute/handle-new-buy-order-job";
import { handleNewSellOrderJob } from "@/jobs/update-attribute/handle-new-sell-order-job";
import { resyncAttributeCacheJob } from "@/jobs/update-attribute/resync-attribute-cache-job";
import { resyncAttributeCollectionJob } from "@/jobs/update-attribute/resync-attribute-collection-job";
import { resyncAttributeFloorSellJob } from "@/jobs/update-attribute/resync-attribute-floor-sell-job";
import { resyncAttributeKeyCountsJob } from "@/jobs/update-attribute/resync-attribute-key-counts-job";
import { resyncAttributeValueCountsJob } from "@/jobs/update-attribute/resync-attribute-value-counts-job";
import { resyncAttributeCountsJob } from "@/jobs/update-attribute/update-attribute-counts-job";
import { topBidQueueJob } from "@/jobs/token-set-updates/top-bid-queue-job";
import { topBidSingleTokenQueueJob } from "@/jobs/token-set-updates/top-bid-single-token-queue-job";
import { fetchSourceInfoJob } from "@/jobs/sources/fetch-source-info-job";
import { removeUnsyncedEventsActivitiesJob } from "@/jobs/activities/remove-unsynced-events-activities-job";
import { fixActivitiesMissingCollectionJob } from "@/jobs/activities/fix-activities-missing-collection-job";
import { collectionMetadataQueueJob } from "@/jobs/collection-updates/collection-metadata-queue-job";
import { rarityQueueJob } from "@/jobs/collection-updates/rarity-queue-job";
import { nonFlaggedFloorQueueJob } from "@/jobs/collection-updates/non-flagged-floor-queue-job";
import { refreshContractCollectionsMetadataQueueJob } from "@/jobs/collection-updates/refresh-contract-collections-metadata-queue-job";
import { setCommunityQueueJob } from "@/jobs/collection-updates/set-community-queue-job";
import { topBidCollectionJob } from "@/jobs/collection-updates/top-bid-collection-job";
import { updateCollectionDailyVolumeJob } from "@/jobs/collection-updates/update-collection-daily-volume-job";
import { collectionRefreshJob } from "@/jobs/collections-refresh/collections-refresh-job";
import { collectionRefreshCacheJob } from "@/jobs/collections-refresh/collections-refresh-cache-job";
import { currenciesFetchJob } from "@/jobs/currencies/currencies-fetch-job";
import { oneDayVolumeJob } from "@/jobs/daily-volumes/1day-volumes-job";
import { dailyVolumeJob } from "@/jobs/daily-volumes/daily-volumes-job";
import { processArchiveDataJob } from "@/jobs/data-archive/process-archive-data-job";
import { exportDataJob } from "@/jobs/data-export/export-data-job";
import { processActivityEventJob } from "@/jobs/activities/process-activity-event-job";
import { savePendingActivitiesJob } from "@/jobs/activities/save-pending-activities-job";
import { deleteArchivedExpiredBidActivitiesJob } from "@/jobs/activities/delete-archived-expired-bid-activities-job";
import { backfillActivitiesElasticsearchJob } from "@/jobs/activities/backfill/backfill-activities-elasticsearch-job";
import { backfillTransferActivitiesElasticsearchJob } from "@/jobs/activities/backfill/backfill-transfer-activities-elasticsearch-job";
import { backfillSaleActivitiesElasticsearchJob } from "@/jobs/activities/backfill/backfill-sale-activities-elasticsearch-job";
import { backfillAskActivitiesElasticsearchJob } from "@/jobs/activities/backfill/backfill-ask-activities-elasticsearch-job";
import { backfillAskCancelActivitiesElasticsearchJob } from "@/jobs/activities/backfill/backfill-ask-cancel-activities-elasticsearch-job";
import { backfillBidActivitiesElasticsearchJob } from "@/jobs/activities/backfill/backfill-bid-activities-elasticsearch-job";
import { backfillBidCancelActivitiesElasticsearchJob } from "@/jobs/activities/backfill/backfill-bid-cancel-activities-elasticsearch-job";
import { eventsSyncFtTransfersWriteBufferJob } from "@/jobs/events-sync/write-buffers/ft-transfers-job";
import { eventsSyncNftTransfersWriteBufferJob } from "@/jobs/events-sync/write-buffers/nft-transfers-job";
import { eventsSyncProcessBackfillJob } from "@/jobs/events-sync/process/events-sync-process-backfill";
import { openseaBidsQueueJob } from "@/jobs/orderbook/opensea-bids-queue-job";
import { processResyncRequestJob } from "@/jobs/events-sync/process-resync-request-queue-job";
import { eventsSyncBackfillJob } from "@/jobs/events-sync/events-sync-backfill-job";
import { blockCheckJob } from "@/jobs/events-sync/block-check-queue-job";
import { collectionNormalizedJob } from "@/jobs/collection-updates/collection-normalized-floor-queue-job";
import { replaceActivitiesCollectionJob } from "@/jobs/activities/replace-activities-collection-job";
import { refreshActivitiesTokenMetadataJob } from "@/jobs/activities/refresh-activities-token-metadata-job";
import { refreshActivitiesCollectionMetadataJob } from "@/jobs/activities/refresh-activities-collection-metadata-job";
import { collectionFloorJob } from "@/jobs/collection-updates/collection-floor-queue-job";
import { eventsSyncProcessRealtimeJob } from "@/jobs/events-sync/process/events-sync-process-realtime";
import { fillUpdatesJob } from "@/jobs/fill-updates/fill-updates-job";
import { fillPostProcessJob } from "@/jobs/fill-updates/fill-post-process-job";
import { generateCollectionTokenSetJob } from "@/jobs/flag-status/generate-collection-token-set-job";
import { flagStatusUpdateJob } from "@/jobs/flag-status/flag-status-update-job";
import { flagStatusProcessJob } from "@/jobs/flag-status/flag-status-process-job";
import { metadataIndexFetchJob } from "@/jobs/metadata-index/metadata-fetch-job";
import { metadataIndexProcessJob } from "@/jobs/metadata-index/metadata-process-job";
import { metadataIndexWriteJob } from "@/jobs/metadata-index/metadata-write-job";
import { metadataIndexProcessBySlugJob } from "@/jobs/metadata-index/metadata-process-by-slug-job";
import { mintsProcessJob } from "@/jobs/mints/mints-process-job";
import { mintsRefreshJob } from "@/jobs/mints/mints-refresh-job";
import { mintsCheckJob } from "@/jobs/mints/mints-check-job";
import { mintsExpiredJob } from "@/jobs/mints/cron/mints-expired-job";
import { nftBalanceUpdateFloorAskJob } from "@/jobs/nft-balance-updates/update-floor-ask-price-job";
import { orderFixesJob } from "@/jobs/order-fixes/order-fixes-job";
import { RabbitMq, RabbitMQMessage } from "@/common/rabbit-mq";
import { orderRevalidationsJob } from "@/jobs/order-fixes/order-revalidations-job";
import { orderUpdatesByIdJob } from "@/jobs/order-updates/order-updates-by-id-job";
import { orderUpdatesDynamicOrderJob } from "@/jobs/order-updates/cron/dynamic-orders-job";
import { orderUpdatesErc20OrderJob } from "@/jobs/order-updates/cron/erc20-orders-job";
import { orderUpdatesExpiredOrderJob } from "@/jobs/order-updates/cron/expired-orders-job";
import { orderUpdatesOracleOrderJob } from "@/jobs/order-updates/cron/oracle-orders-job";
import { blurBidsBufferJob } from "@/jobs/order-updates/misc/blur-bids-buffer-job";
import { blurBidsRefreshJob } from "@/jobs/order-updates/misc/blur-bids-refresh-job";
import { blurListingsRefreshJob } from "@/jobs/order-updates/misc/blur-listings-refresh-job";
import { orderUpdatesByMakerJob } from "@/jobs/order-updates/order-updates-by-maker-job";
import { openseaOffChainCancellationsJob } from "@/jobs/order-updates/misc/opensea-off-chain-cancellations-job";
import { orderbookOrdersJob } from "@/jobs/orderbook/orderbook-orders-job";
import { openseaListingsJob } from "@/jobs/orderbook/opensea-listings-job";
import { orderbookPostOrderExternalJob } from "@/jobs/orderbook/post-order-external/orderbook-post-order-external-job";
import { orderbookPostOrderExternalOpenseaJob } from "@/jobs/orderbook/post-order-external/orderbook-post-order-external-opensea-job";
import { eventsSyncRealtimeJob } from "@/jobs/events-sync/events-sync-realtime-job";
import { openseaOrdersProcessJob } from "@/jobs/opensea-orders/opensea-orders-process-job";
import { openseaOrdersFetchJob } from "@/jobs/opensea-orders/opensea-orders-fetch-job";
import { saveBidEventsJob } from "@/jobs/order-updates/save-bid-events-job";
import { countApiUsageJob } from "@/jobs/metrics/count-api-usage-job";
import { tokenAttributeWebsocketEventsTriggerQueueJob } from "@/jobs/websocket-events/token-attribute-websocket-events-trigger-job";
import { topBidWebSocketEventsTriggerJob } from "@/jobs/websocket-events/top-bid-websocket-events-trigger-job";
import { backfillDeleteExpiredBidsElasticsearchJob } from "@/jobs/activities/backfill/backfill-delete-expired-bids-elasticsearch-job";
import { transferUpdatesJob } from "@/jobs/transfer-updates/transfer-updates-job";

export const allJobQueues = [
  backfillExpiredOrders.queue,
  backfillRefreshCollectionMetadata.queue,

  askWebsocketEventsTriggerQueue.queue,
  bidWebsocketEventsTriggerQueue.queue,
  transferWebsocketEventsTriggerQueue.queue,
  saleWebsocketEventsTriggerQueue.queue,
  tokenWebsocketEventsTriggerQueue.queue,
  topBidWebsocketEventsTriggerQueue.queue,
  collectionWebsocketEventsTriggerQueue.queue,

  backfillDeleteExpiredBidsElasticsearch.queue,
  backfillSalePricingDecimalElasticsearch.queue,
];

export class RabbitMqJobsConsumer {
  private static maxConsumerConnectionsCount = 5;

  private static rabbitMqConsumerConnections: AmqpConnectionManager[] = [];
  private static queueToChannel: Map<string, ChannelWrapper> = new Map();
  private static sharedChannels: Map<string, ChannelWrapper> = new Map();
  private static channelsToJobs: Map<ChannelWrapper, AbstractRabbitMqJobHandler[]> = new Map();
  private static sharedChannelName = "shared-channel";

  /**
   * Return array of all jobs classes, any new job MUST be added here
   */
  public static getQueues(): AbstractRabbitMqJobHandler[] {
    return [
      tokenReclacSupplyJob,
      tokenRefreshCacheJob,
      recalcOwnerCountQueueJob,
      recalcTokenCountQueueJob,
      normalizedFloorQueueJob,
      mintQueueJob,
      tokenFloorQueueJob,
      fetchCollectionMetadataJob,
      handleNewBuyOrderJob,
      handleNewSellOrderJob,
      resyncAttributeCacheJob,
      resyncAttributeCollectionJob,
      resyncAttributeFloorSellJob,
      resyncAttributeKeyCountsJob,
      resyncAttributeValueCountsJob,
      resyncAttributeCountsJob,
      topBidQueueJob,
      topBidSingleTokenQueueJob,
      fetchSourceInfoJob,
      removeUnsyncedEventsActivitiesJob,
      fixActivitiesMissingCollectionJob,
      collectionMetadataQueueJob,
      rarityQueueJob,
      nonFlaggedFloorQueueJob,
      refreshContractCollectionsMetadataQueueJob,
      setCommunityQueueJob,
      topBidCollectionJob,
      updateCollectionDailyVolumeJob,
      collectionRefreshJob,
      collectionRefreshCacheJob,
      currenciesFetchJob,
      oneDayVolumeJob,
      dailyVolumeJob,
      processArchiveDataJob,
      exportDataJob,
      processActivityEventJob,
      savePendingActivitiesJob,
      eventsSyncFtTransfersWriteBufferJob,
      eventsSyncNftTransfersWriteBufferJob,
      eventsSyncProcessBackfillJob,
      openseaBidsQueueJob,
      processResyncRequestJob,
      eventsSyncBackfillJob,
      blockCheckJob,
      collectionNormalizedJob,
      replaceActivitiesCollectionJob,
      refreshActivitiesCollectionMetadataJob,
      refreshActivitiesTokenMetadataJob,
      collectionFloorJob,
      eventsSyncProcessRealtimeJob,
      fillUpdatesJob,
      fillPostProcessJob,
      generateCollectionTokenSetJob,
      flagStatusUpdateJob,
      flagStatusProcessJob,
      metadataIndexFetchJob,
      metadataIndexProcessJob,
      metadataIndexWriteJob,
      metadataIndexProcessBySlugJob,
      mintsProcessJob,
      mintsRefreshJob,
      mintsCheckJob,
      mintsExpiredJob,
      nftBalanceUpdateFloorAskJob,
      orderFixesJob,
      orderRevalidationsJob,
      orderUpdatesByIdJob,
      orderUpdatesDynamicOrderJob,
      orderUpdatesErc20OrderJob,
      orderUpdatesExpiredOrderJob,
      orderUpdatesOracleOrderJob,
      blurBidsBufferJob,
      blurBidsRefreshJob,
      blurListingsRefreshJob,
      deleteArchivedExpiredBidActivitiesJob,
      orderUpdatesByMakerJob,
      openseaOffChainCancellationsJob,
      orderbookOrdersJob,
      openseaListingsJob,
      orderbookPostOrderExternalJob,
      orderbookPostOrderExternalOpenseaJob,
      eventsSyncRealtimeJob,
      openseaOrdersProcessJob,
      openseaOrdersFetchJob,
      saveBidEventsJob,
      countApiUsageJob,
      tokenAttributeWebsocketEventsTriggerQueueJob,
      topBidWebSocketEventsTriggerJob,
      backfillDeleteExpiredBidsElasticsearchJob,
<<<<<<< HEAD
      reindexActivitiesJob,
      monitorReindexActivitiesJob,
      transferUpdatesJob,
=======
      backfillActivitiesElasticsearchJob,
      backfillTransferActivitiesElasticsearchJob,
      backfillSaleActivitiesElasticsearchJob,
      backfillAskActivitiesElasticsearchJob,
      backfillAskCancelActivitiesElasticsearchJob,
      backfillBidActivitiesElasticsearchJob,
      backfillBidCancelActivitiesElasticsearchJob,
>>>>>>> 4cf2ab2c
    ];
  }

  public static getSharedChannelName(connectionIndex: number) {
    return `${RabbitMqJobsConsumer.sharedChannelName}:${connectionIndex}`;
  }

  public static async connect() {
    for (let i = 0; i < RabbitMqJobsConsumer.maxConsumerConnectionsCount; ++i) {
      const connection = amqplibConnectionManager.connect(config.rabbitMqUrl);
      RabbitMqJobsConsumer.rabbitMqConsumerConnections.push(connection);

      const sharedChannel = connection.createChannel({ confirm: false });

      // Create a shared channel for each connection
      RabbitMqJobsConsumer.sharedChannels.set(
        RabbitMqJobsConsumer.getSharedChannelName(i),
        sharedChannel
      );

      connection.once("error", (error) => {
        logger.error("rabbit-error", `Consumer connection error ${error}`);
      });
    }
  }

  /**
   * Return unique consumer tag used to identify a specific consumer on each queue
   * @param queueName
   */
  public static getConsumerTag(queueName: string) {
    return getUuidByString(`${getMachineId()}${queueName}`);
  }

  /**
   * Subscribing to a given job
   * @param job
   */
  public static async subscribe(job: AbstractRabbitMqJobHandler) {
    // Check if the queue is paused
    const pausedQueues = await PausedRabbitMqQueues.getPausedQueues();
    if (_.indexOf(pausedQueues, job.getQueue()) !== -1) {
      logger.warn("rabbit-subscribe", `${job.getQueue()} is paused`);
      return;
    }

    let channel: ChannelWrapper;
    const connectionIndex = _.random(0, RabbitMqJobsConsumer.maxConsumerConnectionsCount - 1);
    const sharedChannel = RabbitMqJobsConsumer.sharedChannels.get(
      RabbitMqJobsConsumer.getSharedChannelName(connectionIndex)
    );

    // Some queues can use a shared channel as they are less important with low traffic
    if (job.getUseSharedChannel() && sharedChannel) {
      channel = sharedChannel;
    } else {
      channel = RabbitMqJobsConsumer.rabbitMqConsumerConnections[connectionIndex].createChannel({
        confirm: false,
      });
      await channel.waitForConnect();
    }

    RabbitMqJobsConsumer.queueToChannel.set(job.getQueue(), channel);

    RabbitMqJobsConsumer.channelsToJobs.get(channel)
      ? RabbitMqJobsConsumer.channelsToJobs.get(channel)?.push(job)
      : RabbitMqJobsConsumer.channelsToJobs.set(channel, [job]);

    // Subscribe to the queue
    await channel.consume(
      job.getQueue(),
      async (msg) => {
        if (!_.isNull(msg)) {
          await _.clone(job).consume(channel, msg);
        }
      },
      {
        consumerTag: RabbitMqJobsConsumer.getConsumerTag(job.getQueue()),
        prefetch: job.getConcurrency(),
        noAck: false,
      }
    );

    // Subscribe to the retry queue
    await channel.consume(
      job.getRetryQueue(),
      async (msg) => {
        if (!_.isNull(msg)) {
          await _.clone(job).consume(channel, msg);
        }
      },
      {
        consumerTag: RabbitMqJobsConsumer.getConsumerTag(job.getRetryQueue()),
        prefetch: _.max([_.toInteger(job.getConcurrency() / 4), 1]) ?? 1,
        noAck: false,
      }
    );

    channel.once("error", async (error) => {
      if (error.message.includes("timeout")) {
        const jobs = RabbitMqJobsConsumer.channelsToJobs.get(channel);
        if (jobs) {
          // Resubscribe the jobs
          for (const job of jobs) {
            try {
              await this.subscribe(job);
            } catch (error) {
              logger.error(
                "rabbit-channel",
                `Consumer channel failed to resubscribe to ${job.queueName} ${error}`
              );
            }
          }

          logger.info(
            "rabbit-channel",
            `Resubscribed to ${JSON.stringify(
              jobs.map((job: AbstractRabbitMqJobHandler) => job.queueName)
            )}`
          );

          // Clear the channel that closed
          RabbitMqJobsConsumer.channelsToJobs.delete(channel);
        }
      }
    });
  }

  /**
   * Unsubscribing from the given job
   * @param job
   */
  static async unsubscribe(job: AbstractRabbitMqJobHandler) {
    const channel = RabbitMqJobsConsumer.queueToChannel.get(job.getQueue());

    if (channel) {
      await channel.cancel(RabbitMqJobsConsumer.getConsumerTag(job.getQueue()));
      await channel.cancel(RabbitMqJobsConsumer.getConsumerTag(job.getRetryQueue()));
    }
  }

  /**
   * Going over all the jobs and calling the subscribe function for each queue
   */
  static async startRabbitJobsConsumer(): Promise<void> {
    try {
      await RabbitMqJobsConsumer.connect(); // Create a connection for the consumer

      for (const queue of RabbitMqJobsConsumer.getQueues()) {
        try {
          if (!queue.isDisableConsuming()) {
            await RabbitMqJobsConsumer.subscribe(queue);
          }
        } catch (error) {
          logger.error(
            "rabbit-subscribe",
            `failed to subscribe to ${queue.queueName} error ${error}`
          );
        }
      }
    } catch (error) {
      logger.error("rabbit-subscribe-connection", `failed to open connections to consume ${error}`);
    }
  }

  static async retryQueue(queueName: string) {
    const job = _.find(RabbitMqJobsConsumer.getQueues(), (queue) => queue.getQueue() === queueName);

    if (job) {
      const deadLetterQueueSize = await RabbitMq.getQueueSize(job.getDeadLetterQueue());

      // No messages in the dead letter queue
      if (deadLetterQueueSize === 0) {
        return 0;
      }

      const connection = await amqplib.connect(config.rabbitMqUrl);
      const channel = await connection.createChannel();
      let counter = 0;

      await channel.prefetch(200);

      // Subscribe to the dead letter queue
      await new Promise<void>((resolve) =>
        channel.consume(
          job.getDeadLetterQueue(),
          async (msg) => {
            if (!_.isNull(msg)) {
              await RabbitMq.send(
                job.getRetryQueue(),
                JSON.parse(msg.content.toString()) as RabbitMQMessage
              );
            }

            ++counter;
            if (counter >= deadLetterQueueSize) {
              resolve();
            }
          },
          {
            noAck: true,
            exclusive: true,
          }
        )
      );

      await channel.close();
      await connection.close();

      return counter;
    }

    return 0;
  }
}<|MERGE_RESOLUTION|>--- conflicted
+++ resolved
@@ -263,11 +263,6 @@
       tokenAttributeWebsocketEventsTriggerQueueJob,
       topBidWebSocketEventsTriggerJob,
       backfillDeleteExpiredBidsElasticsearchJob,
-<<<<<<< HEAD
-      reindexActivitiesJob,
-      monitorReindexActivitiesJob,
-      transferUpdatesJob,
-=======
       backfillActivitiesElasticsearchJob,
       backfillTransferActivitiesElasticsearchJob,
       backfillSaleActivitiesElasticsearchJob,
@@ -275,7 +270,7 @@
       backfillAskCancelActivitiesElasticsearchJob,
       backfillBidActivitiesElasticsearchJob,
       backfillBidCancelActivitiesElasticsearchJob,
->>>>>>> 4cf2ab2c
+      transferUpdatesJob,
     ];
   }
 
