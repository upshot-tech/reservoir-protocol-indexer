// WARNING! For ease of accounting, make sure to keep the below lists sorted!

// Initialize all background job queues and crons

import "@/jobs/arweave-relay";
import "@/jobs/backfill";
import "@/jobs/cache-check";
import "@/jobs/collections-refresh";
import "@/jobs/daily-volumes";
import "@/jobs/data-archive";
import "@/jobs/events-sync";
import "@/jobs/oracle";
import "@/jobs/metrics";
import "@/jobs/opensea-orders";
import "@/jobs/monitoring";
import "@/jobs/failed-messages";
import "@/jobs/top-selling-collections-cache";

// Export all job queues for monitoring through the BullMQ UI

import { AbstractRabbitMqJobHandler } from "@/jobs/abstract-rabbit-mq-job-handler";

import amqplibConnectionManager, {
  AmqpConnectionManager,
  ChannelWrapper,
} from "amqp-connection-manager";

import * as backfillWrongNftBalances from "@/jobs/backfill/backfill-wrong-nft-balances";
import * as backfillExpiredOrders from "@/jobs/backfill/backfill-expired-orders";
import * as backfillExpiredOrders2 from "@/jobs/backfill/backfill-expired-orders-2";
import * as backfillRefreshCollectionMetadata from "@/jobs/backfill/backfill-refresh-collections-metadata";
import * as backfillSaleRoyalties from "@/jobs/backfill/backfill-sale-royalties";
import * as backfillSalePricingDecimalElasticsearch from "@/jobs/activities/backfill/backfill-sales-pricing-decimal-elasticsearch";
import * as backfillRefreshCollectionsCreator from "@/jobs/backfill/backfill-refresh-collections-creator";
import * as backfillLooksrareSeaportOrders from "@/jobs/backfill/backfill-looksrare-seaport-orders";
import * as backfillSalesUsdPrice from "@/jobs/backfill/backfill-sales-usd-price";
import * as backfillSales from "@/jobs/backfill/backfill-sales";
import * as backfillReorgBlocks from "@/jobs/backfill/backfill-reorg-blocks";
import * as backfillDeletedSalesElasticsearch from "@/jobs/activities/backfill/backfill-deleted-sales-elasticsearch";
import * as backfillRouter from "@/jobs/backfill/backfill-router";

import amqplib from "amqplib";
import { config } from "@/config/index";
import _ from "lodash";
import getUuidByString from "uuid-by-string";
import { getMachineId } from "@/common/machine-id";
import { PausedRabbitMqQueues } from "@/models/paused-rabbit-mq-queues";
import { RabbitMq, RabbitMQMessage } from "@/common/rabbit-mq";
import { getNetworkName } from "@/config/network";
import { logger } from "@/common/logger";
import { tokenReclacSupplyJob } from "@/jobs/token-updates/token-reclac-supply-job";
import { tokenRefreshCacheJob } from "@/jobs/token-updates/token-refresh-cache-job";
import { recalcOwnerCountQueueJob } from "@/jobs/collection-updates/recalc-owner-count-queue-job";
import { recalcTokenCountQueueJob } from "@/jobs/collection-updates/recalc-token-count-queue-job";
import { normalizedFloorQueueJob } from "@/jobs/token-updates/normalized-floor-queue-job";
import { mintQueueJob } from "@/jobs/token-updates/mint-queue-job";
import { tokenFloorQueueJob } from "@/jobs/token-updates/token-floor-queue-job";
import { fetchCollectionMetadataJob } from "@/jobs/token-updates/fetch-collection-metadata-job";
import { handleNewBuyOrderJob } from "@/jobs/update-attribute/handle-new-buy-order-job";
import { handleNewSellOrderJob } from "@/jobs/update-attribute/handle-new-sell-order-job";
import { resyncAttributeCacheJob } from "@/jobs/update-attribute/resync-attribute-cache-job";
import { resyncAttributeCollectionJob } from "@/jobs/update-attribute/resync-attribute-collection-job";
import { resyncAttributeFloorSellJob } from "@/jobs/update-attribute/resync-attribute-floor-sell-job";
import { resyncAttributeKeyCountsJob } from "@/jobs/update-attribute/resync-attribute-key-counts-job";
import { resyncAttributeValueCountsJob } from "@/jobs/update-attribute/resync-attribute-value-counts-job";
import { resyncAttributeCountsJob } from "@/jobs/update-attribute/update-attribute-counts-job";
import { topBidQueueJob } from "@/jobs/token-set-updates/top-bid-queue-job";
import { topBidSingleTokenQueueJob } from "@/jobs/token-set-updates/top-bid-single-token-queue-job";
import { fetchSourceInfoJob } from "@/jobs/sources/fetch-source-info-job";
import { removeUnsyncedEventsActivitiesJob } from "@/jobs/activities/remove-unsynced-events-activities-job";
import { fixActivitiesMissingCollectionJob } from "@/jobs/activities/fix-activities-missing-collection-job";
import { collectionMetadataQueueJob } from "@/jobs/collection-updates/collection-metadata-queue-job";
import { rarityQueueJob } from "@/jobs/collection-updates/rarity-queue-job";
import { nonFlaggedFloorQueueJob } from "@/jobs/collection-updates/non-flagged-floor-queue-job";
import { refreshContractCollectionsMetadataQueueJob } from "@/jobs/collection-updates/refresh-contract-collections-metadata-queue-job";
import { setCommunityQueueJob } from "@/jobs/collection-updates/set-community-queue-job";
import { topBidCollectionJob } from "@/jobs/collection-updates/top-bid-collection-job";
import { updateCollectionDailyVolumeJob } from "@/jobs/collection-updates/update-collection-daily-volume-job";
import { collectionNewContractDeployedJob } from "@/jobs/collections/collection-contract-deployed";
import { collectionRefreshJob } from "@/jobs/collections-refresh/collections-refresh-job";
import { collectionRefreshCacheJob } from "@/jobs/collections-refresh/collections-refresh-cache-job";
import { currenciesFetchJob } from "@/jobs/currencies/currencies-fetch-job";
import { oneDayVolumeJob } from "@/jobs/daily-volumes/1day-volumes-job";
import { dailyVolumeJob } from "@/jobs/daily-volumes/daily-volumes-job";
import { processArchiveDataJob } from "@/jobs/data-archive/process-archive-data-job";
import { exportDataJob } from "@/jobs/data-export/export-data-job";
import { processActivityEventJob } from "@/jobs/activities/process-activity-event-job";
import { processActivityEventsJob } from "@/jobs/activities/process-activity-events-job";

import { savePendingActivitiesJob } from "@/jobs/activities/save-pending-activities-job";
import { deleteArchivedExpiredBidActivitiesJob } from "@/jobs/activities/delete-archived-expired-bid-activities-job";
import { backfillActivitiesElasticsearchJob } from "@/jobs/activities/backfill/backfill-activities-elasticsearch-job";
import { eventsSyncFtTransfersWriteBufferJob } from "@/jobs/events-sync/write-buffers/ft-transfers-job";
import { eventsSyncNftTransfersWriteBufferJob } from "@/jobs/events-sync/write-buffers/nft-transfers-job";
import { eventsSyncProcessBackfillJob } from "@/jobs/events-sync/process/events-sync-process-backfill";
import { openseaBidsQueueJob } from "@/jobs/orderbook/opensea-bids-queue-job";
import { processResyncRequestJob } from "@/jobs/events-sync/process-resync-request-queue-job";
import { eventsSyncBackfillJob } from "@/jobs/events-sync/events-sync-backfill-job";
import { blockCheckJob } from "@/jobs/events-sync/block-check-queue-job";
import { collectionNormalizedJob } from "@/jobs/collection-updates/collection-normalized-floor-queue-job";
import { replaceActivitiesCollectionJob } from "@/jobs/activities/replace-activities-collection-job";
import { refreshActivitiesTokenMetadataJob } from "@/jobs/activities/refresh-activities-token-metadata-job";
import { refreshActivitiesCollectionMetadataJob } from "@/jobs/activities/refresh-activities-collection-metadata-job";
import { collectionFloorJob } from "@/jobs/collection-updates/collection-floor-queue-job";
import { eventsSyncProcessRealtimeJob } from "@/jobs/events-sync/process/events-sync-process-realtime";
import { fillUpdatesJob } from "@/jobs/fill-updates/fill-updates-job";
import { fillPostProcessJob } from "@/jobs/fill-updates/fill-post-process-job";
import { flagStatusUpdateJob } from "@/jobs/flag-status/flag-status-update-job";
import { tokenFlagStatusSyncJob } from "@/jobs/flag-status/token-flag-status-sync-job";
import { collectionSlugFlagStatusSyncJob } from "@/jobs/flag-status/collection-slug-flag-status-sync-job";
import { contractFlagStatusSyncJob } from "@/jobs/flag-status/contract-flag-status-sync-job";

import { metadataIndexFetchJob } from "@/jobs/metadata-index/metadata-fetch-job";
import { metadataIndexProcessJob } from "@/jobs/metadata-index/metadata-process-job";
import { metadataIndexWriteJob } from "@/jobs/metadata-index/metadata-write-job";
import { metadataIndexProcessBySlugJob } from "@/jobs/metadata-index/metadata-process-by-slug-job";
import { mintsProcessJob } from "@/jobs/mints/mints-process-job";
import { mintsRefreshJob } from "@/jobs/mints/mints-refresh-job";
import { mintsCheckJob } from "@/jobs/mints/mints-check-job";
import { mintsExpiredJob } from "@/jobs/mints/cron/mints-expired-job";
import { nftBalanceUpdateFloorAskJob } from "@/jobs/nft-balance-updates/update-floor-ask-price-job";
import { orderFixesJob } from "@/jobs/order-fixes/order-fixes-job";
import { orderRevalidationsJob } from "@/jobs/order-fixes/order-revalidations-job";
import { orderUpdatesByIdJob } from "@/jobs/order-updates/order-updates-by-id-job";
import { orderUpdatesDynamicOrderJob } from "@/jobs/order-updates/cron/dynamic-orders-job";
import { orderUpdatesErc20OrderJob } from "@/jobs/order-updates/cron/erc20-orders-job";
import { orderUpdatesExpiredOrderJob } from "@/jobs/order-updates/cron/expired-orders-job";
import { orderUpdatesOracleOrderJob } from "@/jobs/order-updates/cron/oracle-orders-job";
import { blurBidsBufferJob } from "@/jobs/order-updates/misc/blur-bids-buffer-job";
import { blurBidsRefreshJob } from "@/jobs/order-updates/misc/blur-bids-refresh-job";
import { blurListingsRefreshJob } from "@/jobs/order-updates/misc/blur-listings-refresh-job";
import { orderUpdatesByMakerJob } from "@/jobs/order-updates/order-updates-by-maker-job";
import { openseaOffChainCancellationsJob } from "@/jobs/order-updates/misc/opensea-off-chain-cancellations-job";
import { orderbookOrdersJob } from "@/jobs/orderbook/orderbook-orders-job";
import { openseaListingsJob } from "@/jobs/orderbook/opensea-listings-job";
import { orderbookPostOrderExternalJob } from "@/jobs/orderbook/post-order-external/orderbook-post-order-external-job";
import { orderbookPostOrderExternalOpenseaJob } from "@/jobs/orderbook/post-order-external/orderbook-post-order-external-opensea-job";
import { eventsSyncRealtimeJob } from "@/jobs/events-sync/events-sync-realtime-job";
import { saleWebsocketEventsTriggerQueueJob } from "@/jobs/websocket-events/sale-websocket-events-trigger-job";
import { openseaOrdersProcessJob } from "@/jobs/opensea-orders/opensea-orders-process-job";
import { openseaOrdersFetchJob } from "@/jobs/opensea-orders/opensea-orders-fetch-job";
import { saveBidEventsJob } from "@/jobs/order-updates/save-bid-events-job";
import { countApiUsageJob } from "@/jobs/metrics/count-api-usage-job";
import { transferWebsocketEventsTriggerQueueJob } from "@/jobs/websocket-events/transfer-websocket-events-trigger-job";
import { tokenAttributeWebsocketEventsTriggerQueueJob } from "@/jobs/websocket-events/token-attribute-websocket-events-trigger-job";
import { topBidWebSocketEventsTriggerJob } from "@/jobs/websocket-events/top-bid-websocket-events-trigger-job";
import { collectionWebsocketEventsTriggerQueueJob } from "@/jobs/websocket-events/collection-websocket-events-trigger-job";
import { backfillDeleteExpiredBidsElasticsearchJob } from "@/jobs/activities/backfill/backfill-delete-expired-bids-elasticsearch-job";
import { transferUpdatesJob } from "@/jobs/transfer-updates/transfer-updates-job";
import { backfillSaveActivitiesElasticsearchJob } from "@/jobs/activities/backfill/backfill-save-activities-elasticsearch-job";
import { pendingExpiredOrdersCheckJob } from "@/jobs/orderbook/cron/pending-expired-orders-check-job";
import { askWebsocketEventsTriggerQueueJob } from "@/jobs/websocket-events/ask-websocket-events-trigger-job";
import { bidWebsocketEventsTriggerQueueJob } from "@/jobs/websocket-events/bid-websocket-events-trigger-job";
import { tokenWebsocketEventsTriggerJob } from "@/jobs/websocket-events/token-websocket-events-trigger-job";
import { blockGapCheckJob } from "@/jobs/events-sync/block-gap-check";
import { traceSyncJob } from "@/jobs/events-sync/trace-sync-job";
import { backfillTokensTimeToMetadataJob } from "@/jobs/backfill/backfill-tokens-time-to-metadata-job";
import { topSellingCollectionsJob } from "@/jobs/top-selling-collections-cache/save-top-selling-collections-job";
import { newCollectionForTokenJob } from "@/jobs/token-updates/new-collection-for-token-job";
import { backfillTokensWithMissingCollectionJob } from "@/jobs/backfill/backfill-tokens-with-missing-collection-job";
import { processConsecutiveTransferJob } from "@/jobs/events-sync/process-consecutive-transfer";
import { processAskEventJob } from "@/jobs/asks/process-ask-event-job";
import { processAskEventsJob } from "@/jobs/asks/process-ask-events-job";
import { backfillAsksElasticsearchJob } from "@/jobs/asks/backfill-asks-elasticsearch-job";
import { collectionRefreshSpamJob } from "@/jobs/collections-refresh/collections-refresh-spam-job";
<<<<<<< HEAD
import { actionsTrackingJob } from "@/jobs/actions-tracking/actions-tracking-job";
=======
import { refreshAsksTokenFlagStatusJob } from "@/jobs/asks/refresh-asks-token-flag-status-job";
>>>>>>> 44edfffd

export const allJobQueues = [
  backfillWrongNftBalances.queue,
  backfillExpiredOrders.queue,
  backfillExpiredOrders2.queue,
  backfillRefreshCollectionMetadata.queue,
  backfillSaleRoyalties.queue,
  backfillSalePricingDecimalElasticsearch.queue,
  backfillRefreshCollectionsCreator.queue,
  backfillLooksrareSeaportOrders.queue,
  backfillSalesUsdPrice.queue,
  backfillSales.queue,
  backfillReorgBlocks.queue,
  backfillDeletedSalesElasticsearch.queue,
  backfillRouter.queue,
];

export class RabbitMqJobsConsumer {
  private static maxConsumerConnectionsCount = 5;

  private static rabbitMqConsumerConnections: AmqpConnectionManager[] = [];
  private static queueToChannel: Map<string, ChannelWrapper> = new Map();
  private static sharedChannels: Map<string, ChannelWrapper> = new Map();
  private static channelsToJobs: Map<ChannelWrapper, AbstractRabbitMqJobHandler[]> = new Map();

  private static sharedChannelName = "shared-channel";

  /**
   * Return array of all jobs classes, any new job MUST be added here
   */
  public static getQueues(): AbstractRabbitMqJobHandler[] {
    return [
      tokenReclacSupplyJob,
      tokenRefreshCacheJob,
      recalcOwnerCountQueueJob,
      recalcTokenCountQueueJob,
      normalizedFloorQueueJob,
      mintQueueJob,
      tokenFloorQueueJob,
      fetchCollectionMetadataJob,
      handleNewBuyOrderJob,
      handleNewSellOrderJob,
      resyncAttributeCacheJob,
      resyncAttributeCollectionJob,
      resyncAttributeFloorSellJob,
      resyncAttributeKeyCountsJob,
      resyncAttributeValueCountsJob,
      resyncAttributeCountsJob,
      topBidQueueJob,
      topBidSingleTokenQueueJob,
      fetchSourceInfoJob,
      removeUnsyncedEventsActivitiesJob,
      fixActivitiesMissingCollectionJob,
      collectionMetadataQueueJob,
      rarityQueueJob,
      nonFlaggedFloorQueueJob,
      refreshContractCollectionsMetadataQueueJob,
      setCommunityQueueJob,
      topBidCollectionJob,
      updateCollectionDailyVolumeJob,
      collectionNewContractDeployedJob,
      collectionRefreshJob,
      collectionRefreshCacheJob,
      currenciesFetchJob,
      oneDayVolumeJob,
      dailyVolumeJob,
      processArchiveDataJob,
      exportDataJob,
      processActivityEventJob,
      processActivityEventsJob,
      savePendingActivitiesJob,
      eventsSyncFtTransfersWriteBufferJob,
      eventsSyncNftTransfersWriteBufferJob,
      eventsSyncProcessBackfillJob,
      openseaBidsQueueJob,
      processResyncRequestJob,
      eventsSyncBackfillJob,
      blockCheckJob,
      collectionNormalizedJob,
      replaceActivitiesCollectionJob,
      refreshActivitiesCollectionMetadataJob,
      refreshActivitiesTokenMetadataJob,
      collectionFloorJob,
      eventsSyncProcessRealtimeJob,
      fillUpdatesJob,
      fillPostProcessJob,
      flagStatusUpdateJob,
      tokenFlagStatusSyncJob,
      collectionSlugFlagStatusSyncJob,
      contractFlagStatusSyncJob,
      metadataIndexFetchJob,
      metadataIndexProcessJob,
      metadataIndexWriteJob,
      metadataIndexProcessBySlugJob,
      mintsProcessJob,
      mintsRefreshJob,
      mintsCheckJob,
      mintsExpiredJob,
      nftBalanceUpdateFloorAskJob,
      orderFixesJob,
      orderRevalidationsJob,
      orderUpdatesByIdJob,
      orderUpdatesDynamicOrderJob,
      orderUpdatesErc20OrderJob,
      orderUpdatesExpiredOrderJob,
      orderUpdatesOracleOrderJob,
      blurBidsBufferJob,
      blurBidsRefreshJob,
      blurListingsRefreshJob,
      deleteArchivedExpiredBidActivitiesJob,
      orderUpdatesByMakerJob,
      openseaOffChainCancellationsJob,
      orderbookOrdersJob,
      openseaListingsJob,
      orderbookPostOrderExternalJob,
      orderbookPostOrderExternalOpenseaJob,
      eventsSyncRealtimeJob,
      traceSyncJob,
      openseaOrdersProcessJob,
      openseaOrdersFetchJob,
      saveBidEventsJob,
      countApiUsageJob,
      collectionWebsocketEventsTriggerQueueJob,
      saleWebsocketEventsTriggerQueueJob,
      transferWebsocketEventsTriggerQueueJob,
      tokenAttributeWebsocketEventsTriggerQueueJob,
      topBidWebSocketEventsTriggerJob,
      backfillDeleteExpiredBidsElasticsearchJob,
      backfillActivitiesElasticsearchJob,
      transferUpdatesJob,
      backfillSaveActivitiesElasticsearchJob,
      pendingExpiredOrdersCheckJob,
      askWebsocketEventsTriggerQueueJob,
      bidWebsocketEventsTriggerQueueJob,
      tokenWebsocketEventsTriggerJob,
      blockGapCheckJob,
      backfillTokensTimeToMetadataJob,
      topSellingCollectionsJob,
      newCollectionForTokenJob,
      backfillTokensWithMissingCollectionJob,
      processConsecutiveTransferJob,
      processAskEventJob,
      processAskEventsJob,
      backfillAsksElasticsearchJob,
      collectionRefreshSpamJob,
<<<<<<< HEAD
      actionsTrackingJob,
=======
      refreshAsksTokenFlagStatusJob,
>>>>>>> 44edfffd
    ];
  }

  public static getSharedChannelName(connectionIndex: number) {
    return `${RabbitMqJobsConsumer.sharedChannelName}:${connectionIndex}`;
  }

  public static async connectToVhost() {
    for (let i = 0; i < RabbitMqJobsConsumer.maxConsumerConnectionsCount; ++i) {
      const connection = amqplibConnectionManager.connect(
        {
          hostname: config.rabbitHostname,
          username: config.rabbitUsername,
          password: config.rabbitPassword,
          vhost: getNetworkName(),
        },
        {
          reconnectTimeInSeconds: 5,
          heartbeatIntervalInSeconds: 0,
        }
      );

      RabbitMqJobsConsumer.rabbitMqConsumerConnections.push(connection);

      const sharedChannel = connection.createChannel({
        confirm: false,
        name: RabbitMqJobsConsumer.getSharedChannelName(i),
      });

      // Create a shared channel for each connection
      RabbitMqJobsConsumer.sharedChannels.set(
        RabbitMqJobsConsumer.getSharedChannelName(i),
        sharedChannel
      );

      connection.once("disconnect", (error) => {
        logger.error(
          "rabbit-error",
          `Consumer connection error index ${i} isConnected ${connection.isConnected()} channelCount ${
            connection.channelCount
          } ${JSON.stringify(error)}`
        );
      });
    }
  }

  /**
   * Return unique consumer tag used to identify a specific consumer on each queue
   * @param queueName
   */
  public static getConsumerTag(queueName: string) {
    return getUuidByString(`${getMachineId()}${queueName}`);
  }

  /**
   * Subscribing to a given job
   * @param job
   */
  public static async subscribe(job: AbstractRabbitMqJobHandler) {
    // Check if the queue is paused
    const pausedQueues = await PausedRabbitMqQueues.getPausedQueues();
    if (_.indexOf(pausedQueues, job.getQueue()) !== -1) {
      logger.warn("rabbit-subscribe", `${job.getQueue()} is paused`);
      return;
    }

    let channel: ChannelWrapper;
    const connectionIndex = _.random(0, RabbitMqJobsConsumer.maxConsumerConnectionsCount - 1);
    const sharedChannel = RabbitMqJobsConsumer.sharedChannels.get(
      RabbitMqJobsConsumer.getSharedChannelName(connectionIndex)
    );

    // Some queues can use a shared channel as they are less important with low traffic
    if (job.getUseSharedChannel() && sharedChannel) {
      channel = sharedChannel;
    } else {
      channel = RabbitMqJobsConsumer.rabbitMqConsumerConnections[connectionIndex].createChannel({
        confirm: false,
        name: job.getQueue(),
      });

      await channel.waitForConnect();

      channel.once("connect", () => {
        logger.info(
          "rabbit-consume",
          `reconnected to ${job.getQueue()} isConnected ${RabbitMqJobsConsumer.rabbitMqConsumerConnections[
            connectionIndex
          ].isConnected()} channelCount ${
            RabbitMqJobsConsumer.rabbitMqConsumerConnections[connectionIndex].channelCount
          }`
        );
      });
    }

    RabbitMqJobsConsumer.queueToChannel.set(job.getQueue(), channel);

    RabbitMqJobsConsumer.channelsToJobs.get(channel)
      ? RabbitMqJobsConsumer.channelsToJobs.get(channel)?.push(job)
      : RabbitMqJobsConsumer.channelsToJobs.set(channel, [job]);

    // Subscribe to the queue
    await channel
      .consume(
        job.getQueue(),
        async (msg) => {
          if (!_.isNull(msg)) {
            await _.clone(job)
              .consume(channel, msg)
              .catch((error) => {
                logger.error(
                  "rabbit-consume",
                  `error consuming from ${job.queueName} error ${error}`
                );
              });
          }
        },
        {
          consumerTag: RabbitMqJobsConsumer.getConsumerTag(job.getQueue()),
          prefetch: job.getConcurrency(),
          noAck: false,
        }
      )
      .catch((error) => {
        logger.error(
          "rabbit-consume",
          `protocol error consuming from ${job.queueName} error ${error}`
        );
      });
  }

  /**
   * Unsubscribing from the given job
   * @param job
   */
  static async unsubscribe(job: AbstractRabbitMqJobHandler) {
    const channel = RabbitMqJobsConsumer.queueToChannel.get(job.getQueue());

    if (channel) {
      await channel.cancel(RabbitMqJobsConsumer.getConsumerTag(job.getQueue()));
      return true;
    }

    return false;
  }

  /**
   * Going over all the jobs and calling the subscribe function for each queue
   */
  static async startRabbitJobsConsumer(): Promise<void> {
    try {
      await RabbitMqJobsConsumer.connectToVhost(); // Create a connection for the consumer

      const subscribeToVhostPromises = [];

      try {
        for (const queue of RabbitMqJobsConsumer.getQueues()) {
          if (!queue.isDisableConsuming()) {
            subscribeToVhostPromises.push(RabbitMqJobsConsumer.subscribe(queue));
          }
        }

        await Promise.all(subscribeToVhostPromises);
      } catch (error) {
        logger.error("rabbit-subscribe", `failed to subscribe error ${error}`);
      }
    } catch (error) {
      logger.error("rabbit-subscribe-connection", `failed to open connections to consume ${error}`);
    }
  }

  static async retryQueue(queueName: string) {
    const job = _.find(RabbitMqJobsConsumer.getQueues(), (queue) => queue.getQueue() === queueName);

    if (job) {
      const deadLetterQueue = job.getDeadLetterQueue();

      const deadLetterQueueSize = await RabbitMq.getQueueSize(
        `${deadLetterQueue}`,
        getNetworkName()
      );

      // No messages in the dead letter queue
      if (deadLetterQueueSize === 0) {
        return 0;
      }

      const connection = await amqplib.connect({
        hostname: config.rabbitHostname,
        username: config.rabbitUsername,
        password: config.rabbitPassword,
        vhost: getNetworkName(),
      });

      const channel = await connection.createChannel();
      let counter = 0;

      logger.info(
        "rabbit-retry",
        `retrying ${deadLetterQueueSize} messages from ${deadLetterQueue} to ${queueName}`
      );

      await channel.prefetch(200);

      // Subscribe to the dead letter queue
      await new Promise<void>((resolve) =>
        channel.consume(
          `${deadLetterQueue}`,
          async (msg) => {
            if (!_.isNull(msg)) {
              await RabbitMq.send(queueName, JSON.parse(msg.content.toString()) as RabbitMQMessage);
              channel.ack(msg);
            }

            ++counter;
            if (counter >= deadLetterQueueSize) {
              resolve();
            }
          },
          {
            noAck: false,
            exclusive: true,
          }
        )
      );

      await channel.close();
      await connection.close();

      return counter;
    }

    return 0;
  }
}<|MERGE_RESOLUTION|>--- conflicted
+++ resolved
@@ -163,11 +163,8 @@
 import { processAskEventsJob } from "@/jobs/asks/process-ask-events-job";
 import { backfillAsksElasticsearchJob } from "@/jobs/asks/backfill-asks-elasticsearch-job";
 import { collectionRefreshSpamJob } from "@/jobs/collections-refresh/collections-refresh-spam-job";
-<<<<<<< HEAD
+import { refreshAsksTokenFlagStatusJob } from "@/jobs/asks/refresh-asks-token-flag-status-job";
 import { actionsTrackingJob } from "@/jobs/actions-tracking/actions-tracking-job";
-=======
-import { refreshAsksTokenFlagStatusJob } from "@/jobs/asks/refresh-asks-token-flag-status-job";
->>>>>>> 44edfffd
 
 export const allJobQueues = [
   backfillWrongNftBalances.queue,
@@ -313,11 +310,8 @@
       processAskEventsJob,
       backfillAsksElasticsearchJob,
       collectionRefreshSpamJob,
-<<<<<<< HEAD
+      refreshAsksTokenFlagStatusJob,
       actionsTrackingJob,
-=======
-      refreshAsksTokenFlagStatusJob,
->>>>>>> 44edfffd
     ];
   }
 
