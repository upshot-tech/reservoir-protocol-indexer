--- conflicted
+++ resolved
@@ -134,18 +134,6 @@
         }
       }
 
-<<<<<<< HEAD
-      const sources = await Sources.getInstance();
-      const r = data.after;
-      const metadata = JSON.parse(r.metadata);
-
-      const top_buy_valid_between = JSON.parse(r.top_buy_valid_between);
-      const floor_sell_valid_between = JSON.parse(r.floor_sell_valid_between);
-      const normalized_floor_sell_valid_between = JSON.parse(r.normalized_floor_sell_valid_between);
-      const non_flagged_floor_sell_valid_between = JSON.parse(
-        r.non_flagged_floor_sell_valid_between
-      );
-=======
       const formatValidBetween = (validBetween: string) => {
         try {
           const parsed = JSON.parse(validBetween.replace("infinity", "null"));
@@ -163,7 +151,7 @@
 
       const r = data.after;
       const metadata = JSON.parse(r.metadata);
->>>>>>> c5dd36c0
+      const sources = await Sources.getInstance();
 
       const top_buy_source = r.top_buy_id ? sources.get(r.top_buy_source_id_int) : null;
       const floor_sell_source = r.floor_sell_id ? sources.get(r.floor_sell_source_id_int) : null;
@@ -196,9 +184,7 @@
             id: r.top_buy_id,
             value: r.top_buy_value ? formatEth(r.top_buy_value) : null,
             maker: r.top_buy_maker ? r.top_buy_maker : null,
-<<<<<<< HEAD
-            validFrom: r.top_buy_value ? top_buy_valid_between[0] : null,
-            validUntil: r.top_buy_value ? top_buy_valid_between[1] : null,
+            ...formatValidBetween(r.top_buy_valid_between),
             source: top_buy_source
               ? {
                   id: top_buy_source.address,
@@ -208,9 +194,6 @@
                   url: top_buy_source.metadata.url,
                 }
               : null,
-=======
-            ...formatValidBetween(r.top_buy_valid_between),
->>>>>>> c5dd36c0
           },
           rank: {
             "1day": r.day1_rank,
@@ -250,9 +233,7 @@
             id: r.floor_sell_id,
             price: r.floor_sell_id ? formatEth(r.floor_sell_value) : null,
             maker: r.floor_sell_id ? r.floor_sell_maker : null,
-<<<<<<< HEAD
-            validFrom: r.floor_sell_id ? floor_sell_valid_between[0] : null,
-            validUntil: r.floor_sell_id ? floor_sell_valid_between[1] : null,
+            ...formatValidBetween(r.floor_sell_valid_between),
             source: floor_sell_source
               ? {
                   id: floor_sell_source.address,
@@ -262,17 +243,12 @@
                   url: floor_sell_source.metadata.url,
                 }
               : null,
-=======
-            ...formatValidBetween(r.floor_sell_valid_between),
->>>>>>> c5dd36c0
           },
           floorAskNormalized: {
             id: r.normalized_floor_sell_id,
             price: r.normalized_floor_sell_id ? formatEth(r.normalized_floor_sell_value) : null,
             maker: r.normalized_floor_sell_id ? r.normalized_floor_sell_maker : null,
-<<<<<<< HEAD
-            validFrom: r.normalized_floor_sell_id ? normalized_floor_sell_valid_between[0] : null,
-            validUntil: r.normalized_floor_sell_id ? normalized_floor_sell_valid_between[1] : null,
+            ...formatValidBetween(r.normalized_floor_sell_valid_between),
             source: normalized_floor_sell_source
               ? {
                   id: normalized_floor_sell_source.address,
@@ -282,19 +258,12 @@
                   url: normalized_floor_sell_source.metadata.url,
                 }
               : null,
-=======
-            ...formatValidBetween(r.normalized_floor_sell_valid_between),
->>>>>>> c5dd36c0
           },
           floorAskNonFlagged: {
             id: r.non_flagged_floor_sell_id,
             price: r.non_flagged_floor_sell_id ? formatEth(r.non_flagged_floor_sell_value) : null,
             maker: r.non_flagged_floor_sell_id ? r.non_flagged_floor_sell_maker : null,
-<<<<<<< HEAD
-            validFrom: r.non_flagged_floor_sell_id ? non_flagged_floor_sell_valid_between[0] : null,
-            validUntil: r.non_flagged_floor_sell_id
-              ? non_flagged_floor_sell_valid_between[1]
-              : null,
+            ...formatValidBetween(r.non_flagged_floor_sell_valid_between),
             source: non_flagged_floor_sell_source
               ? {
                   id: non_flagged_floor_sell_source.address,
@@ -304,9 +273,6 @@
                   url: non_flagged_floor_sell_source.metadata.url,
                 }
               : null,
-=======
-            ...formatValidBetween(r.non_flagged_floor_sell_valid_between),
->>>>>>> c5dd36c0
           },
         },
       });
