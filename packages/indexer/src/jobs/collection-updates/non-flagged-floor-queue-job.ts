--- conflicted
+++ resolved
@@ -1,17 +1,10 @@
 import { idb } from "@/common/db";
 import { toBuffer } from "@/common/utils";
 import { AbstractRabbitMqJobHandler, BackoffStrategy } from "@/jobs/abstract-rabbit-mq-job-handler";
-<<<<<<< HEAD
-// import { logger } from "@/common/logger";
-import { acquireLock, releaseLock } from "@/common/redis";
 import { flagStatusSyncJob } from "../flag-status/flag-status-sync-job";
-=======
-import { Collections } from "@/models/collections";
-import { metadataIndexFetchJob } from "@/jobs/metadata-index/metadata-fetch-job";
 import { acquireLock, doesLockExist, releaseLock } from "@/common/redis";
 import { logger } from "@/common/logger";
 import { config } from "@/config/index";
->>>>>>> 90001899
 
 export type NonFlaggedFloorQueueJobPayload = {
   kind: string;
