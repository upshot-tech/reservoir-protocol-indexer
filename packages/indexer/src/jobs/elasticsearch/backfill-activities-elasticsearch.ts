/* eslint-disable @typescript-eslint/no-explicit-any */

import { Job, Queue, QueueScheduler, Worker } from "bullmq";
import { randomUUID } from "crypto";

import { logger } from "@/common/logger";
import { redis } from "@/common/redis";

import { config } from "@/config/index";
import { ridb } from "@/common/db";

import { addToQueue as addToQueueTransfers } from "@/jobs/elasticsearch/backfill-transfer-activities-elasticsearch";
import { addToQueue as addToQueueSales } from "@/jobs/elasticsearch/backfill-sale-activities-elasticsearch";
import { addToQueue as addToQueueAsks } from "@/jobs/elasticsearch/backfill-ask-activities-elasticsearch";
import { addToQueue as addToQueueAsksCancel } from "@/jobs/elasticsearch/backfill-ask-cancel-activities-elasticsearch";
import { addToQueue as addToQueueBids } from "@/jobs/elasticsearch/backfill-bid-activities-elasticsearch";
import { addToQueue as addToQueueBidsCancel } from "@/jobs/elasticsearch/backfill-bid-cancel-activities-elasticsearch";

const QUEUE_NAME = "backfill-activities-elasticsearch";

export const queue = new Queue(QUEUE_NAME, {
  connection: redis.duplicate(),
  defaultJobOptions: {
    attempts: 10,
    removeOnComplete: 1000,
    removeOnFail: 10000,
  },
});

new QueueScheduler(QUEUE_NAME, { connection: redis.duplicate() });

// BACKGROUND WORKER ONLY
if (config.doBackgroundWork && config.doElasticsearchWork) {
  const worker = new Worker(
    QUEUE_NAME,
<<<<<<< HEAD
    async () => {
      const backfillTransferActivities = async () => {
        const query =
          "SELECT min(timestamp) AS min_timestamp, MAX(timestamp) AS max_timestamp from nft_transfer_events;";

        const timestamps = await ridb.oneOrNone(query);

        const start = new Date(timestamps.min_timestamp * 1000);
        const end = new Date(timestamps.max_timestamp * 1000);

        let loop = new Date(start);

        while (loop <= end) {
          const fromTimestamp = Math.floor(loop.getTime() / 1000);
          const newDate = loop.setDate(loop.getDate() + 1);
          const toTimestamp = Math.floor(newDate / 1000);

          await addToQueueTransfers(undefined, fromTimestamp, toTimestamp);

=======
    async (job: Job) => {
      logger.info(
        QUEUE_NAME,
        JSON.stringify({
          topic: "backfillTransferActivities",
          message: "Start",
          jobData: job.data,
        })
      );

      const promises = [];

      const backfillTransferActivities = async () => {
        logger.info(
          QUEUE_NAME,
          JSON.stringify({
            topic: "backfillActivities",
            message: "Start",
          })
        );

        const query =
          "SELECT min(timestamp) AS min_timestamp, MAX(timestamp) AS max_timestamp from nft_transfer_events;";

        const timestamps = await ridb.oneOrNone(query);

        const start = new Date(timestamps.min_timestamp * 1000);
        const end = new Date(timestamps.max_timestamp * 1000);

        let loop = new Date(start);

        while (loop <= end) {
          const fromTimestamp = Math.floor(loop.getTime() / 1000);
          const newDate = loop.setDate(loop.getDate() + 1);
          const toTimestamp = Math.floor(newDate / 1000);

          await addToQueueTransfers(undefined, fromTimestamp, toTimestamp);

>>>>>>> 7a3c12ca
          loop = new Date(newDate);
        }

        logger.info(
          QUEUE_NAME,
          JSON.stringify({
            topic: "backfillTransferActivities",
            start: start.toISOString(),
            end: end.toISOString(),
          })
        );
      };

      const backfillSaleActivities = async () => {
        const query =
          "SELECT min(timestamp) AS min_timestamp, MAX(timestamp) AS max_timestamp from fill_events_2;";

        const timestamps = await ridb.oneOrNone(query);

        const start = new Date(timestamps.min_timestamp * 1000);
        const end = new Date(timestamps.max_timestamp * 1000);

        let loop = new Date(start);

        while (loop <= end) {
          const fromTimestamp = Math.floor(loop.getTime() / 1000);
          const newDate = loop.setDate(loop.getDate() + 1);
          const toTimestamp = Math.floor(newDate / 1000);

          await addToQueueSales(undefined, fromTimestamp, toTimestamp);

          loop = new Date(newDate);
        }

        logger.info(
          QUEUE_NAME,
          JSON.stringify({
            topic: "backfillSaleActivities",
            start: start.toISOString(),
            end: end.toISOString(),
          })
        );
      };

      const backfillAskActivities = async () => {
        const query =
<<<<<<< HEAD
          "SELECT min(updated_at) AS min_timestamp, MAX(updated_at) AS max_timestamp from orders WHERE side = 'sell';";
=======
          "SELECT extract(epoch from min(updated_at)) AS min_timestamp, extract(epoch from max(updated_at)) AS max_timestamp from orders WHERE side = 'sell';";
>>>>>>> 7a3c12ca

        const timestamps = await ridb.oneOrNone(query);

        const start = new Date(timestamps.min_timestamp * 1000);
        const end = new Date(timestamps.max_timestamp * 1000);

        let loop = new Date(start);

        while (loop <= end) {
          const fromTimestamp = Math.floor(loop.getTime() / 1000);
          const newDate = loop.setDate(loop.getDate() + 1);
          const toTimestamp = Math.floor(newDate / 1000);

          await addToQueueAsks(undefined, fromTimestamp, toTimestamp);

          loop = new Date(newDate);
        }

        logger.info(
          QUEUE_NAME,
          JSON.stringify({
            topic: "backfillAskActivities",
            start: start.toISOString(),
            end: end.toISOString(),
          })
        );
      };

      const backfillAskCancelActivities = async () => {
        const query =
<<<<<<< HEAD
          "SELECT min(updated_at) AS min_timestamp, MAX(updated_at) AS max_timestamp from orders WHERE side = 'sell' AND fillability_status = 'cancelled';";
=======
          "SELECT extract(epoch from min(updated_at)) AS min_timestamp, extract(epoch from max(updated_at)) AS max_timestamp from orders WHERE side = 'sell' AND fillability_status = 'cancelled';";
>>>>>>> 7a3c12ca

        const timestamps = await ridb.oneOrNone(query);

        const start = new Date(timestamps.min_timestamp * 1000);
        const end = new Date(timestamps.max_timestamp * 1000);

        let loop = new Date(start);

        while (loop <= end) {
          const fromTimestamp = Math.floor(loop.getTime() / 1000);
          const newDate = loop.setDate(loop.getDate() + 1);
          const toTimestamp = Math.floor(newDate / 1000);

          await addToQueueAsksCancel(undefined, fromTimestamp, toTimestamp);

          loop = new Date(newDate);
        }

        logger.info(
          QUEUE_NAME,
          JSON.stringify({
            topic: "backfillAskCancelActivities",
            start: start.toISOString(),
            end: end.toISOString(),
          })
        );
      };

      const backfillBidActivities = async () => {
        const query =
<<<<<<< HEAD
          "SELECT min(updated_at) AS min_timestamp, MAX(updated_at) AS max_timestamp from orders WHERE side = 'buy';";
=======
          "SELECT extract(epoch from min(updated_at)) AS min_timestamp, extract(epoch from max(updated_at)) AS max_timestamp from orders WHERE side = 'buy';";
>>>>>>> 7a3c12ca

        const timestamps = await ridb.oneOrNone(query);

        const start = new Date(timestamps.min_timestamp * 1000);
        const end = new Date(timestamps.max_timestamp * 1000);

        let loop = new Date(start);

        while (loop <= end) {
          const fromTimestamp = Math.floor(loop.getTime() / 1000);
          const newDate = loop.setDate(loop.getDate() + 1);
          const toTimestamp = Math.floor(newDate / 1000);

          await addToQueueBids(undefined, fromTimestamp, toTimestamp);

          loop = new Date(newDate);
        }

        logger.info(
          QUEUE_NAME,
          JSON.stringify({
            topic: "backfillBidActivities",
            start: start.toISOString(),
            end: end.toISOString(),
          })
        );
      };

      const backfillBidCancelActivities = async () => {
        const query =
<<<<<<< HEAD
          "SELECT min(updated_at) AS min_timestamp, MAX(updated_at) AS max_timestamp from orders WHERE side = 'buy' AND fillability_status = 'cancelled';";
=======
          "SELECT extract(epoch from min(updated_at)) AS min_timestamp, extract(epoch from max(updated_at)) AS max_timestamp from orders WHERE side = 'buy' AND fillability_status = 'cancelled';";
>>>>>>> 7a3c12ca

        const timestamps = await ridb.oneOrNone(query);

        const start = new Date(timestamps.min_timestamp * 1000);
        const end = new Date(timestamps.max_timestamp * 1000);

        let loop = new Date(start);

        while (loop <= end) {
          const fromTimestamp = Math.floor(loop.getTime() / 1000);
          const newDate = loop.setDate(loop.getDate() + 1);
          const toTimestamp = Math.floor(newDate / 1000);

          await addToQueueBidsCancel(undefined, fromTimestamp, toTimestamp);

          loop = new Date(newDate);
        }

        logger.info(
          QUEUE_NAME,
          JSON.stringify({
            topic: "backfillBidCancelActivities",
            start: start.toISOString(),
            end: end.toISOString(),
          })
        );
      };

<<<<<<< HEAD
      await Promise.all([
        backfillTransferActivities(),
        backfillSaleActivities(),
        backfillAskActivities(),
        backfillAskCancelActivities(),
        backfillBidActivities(),
        backfillBidCancelActivities(),
      ]);
=======
      if (job.data.backfillTransferActivities) {
        promises.push(backfillTransferActivities());
      }

      if (job.data.backfillSaleActivities) {
        promises.push(backfillSaleActivities());
      }

      if (job.data.backfillTransferActivities) {
        promises.push(backfillTransferActivities());
      }

      if (job.data.backfillAskActivities) {
        promises.push(backfillAskActivities());
      }

      if (job.data.backfillAskCancelActivities) {
        promises.push(backfillAskCancelActivities());
      }

      if (job.data.backfillBidActivities) {
        promises.push(backfillBidActivities());
      }

      if (job.data.backfillBidCancelActivities) {
        promises.push(backfillBidCancelActivities());
      }

      await Promise.all(promises);
>>>>>>> 7a3c12ca
    },
    { connection: redis.duplicate(), concurrency: 1 }
  );

  worker.on("error", (error) => {
    logger.error(QUEUE_NAME, `Worker errored: ${error}`);
  });
}

export const addToQueue = async (
  backfillTransferActivities = true,
  backfillSaleActivities = true,
  backfillAskActivities = true,
  backfillAskCancelActivities = true,
  backfillBidActivities = true,
  backfillBidCancelActivities = true
) => {
  await queue.add(randomUUID(), {
    backfillTransferActivities,
    backfillSaleActivities,
    backfillAskActivities,
    backfillAskCancelActivities,
    backfillBidActivities,
    backfillBidCancelActivities,
  });
};<|MERGE_RESOLUTION|>--- conflicted
+++ resolved
@@ -33,27 +33,6 @@
 if (config.doBackgroundWork && config.doElasticsearchWork) {
   const worker = new Worker(
     QUEUE_NAME,
-<<<<<<< HEAD
-    async () => {
-      const backfillTransferActivities = async () => {
-        const query =
-          "SELECT min(timestamp) AS min_timestamp, MAX(timestamp) AS max_timestamp from nft_transfer_events;";
-
-        const timestamps = await ridb.oneOrNone(query);
-
-        const start = new Date(timestamps.min_timestamp * 1000);
-        const end = new Date(timestamps.max_timestamp * 1000);
-
-        let loop = new Date(start);
-
-        while (loop <= end) {
-          const fromTimestamp = Math.floor(loop.getTime() / 1000);
-          const newDate = loop.setDate(loop.getDate() + 1);
-          const toTimestamp = Math.floor(newDate / 1000);
-
-          await addToQueueTransfers(undefined, fromTimestamp, toTimestamp);
-
-=======
     async (job: Job) => {
       logger.info(
         QUEUE_NAME,
@@ -92,7 +71,6 @@
 
           await addToQueueTransfers(undefined, fromTimestamp, toTimestamp);
 
->>>>>>> 7a3c12ca
           loop = new Date(newDate);
         }
 
@@ -139,11 +117,7 @@
 
       const backfillAskActivities = async () => {
         const query =
-<<<<<<< HEAD
-          "SELECT min(updated_at) AS min_timestamp, MAX(updated_at) AS max_timestamp from orders WHERE side = 'sell';";
-=======
           "SELECT extract(epoch from min(updated_at)) AS min_timestamp, extract(epoch from max(updated_at)) AS max_timestamp from orders WHERE side = 'sell';";
->>>>>>> 7a3c12ca
 
         const timestamps = await ridb.oneOrNone(query);
 
@@ -174,11 +148,7 @@
 
       const backfillAskCancelActivities = async () => {
         const query =
-<<<<<<< HEAD
-          "SELECT min(updated_at) AS min_timestamp, MAX(updated_at) AS max_timestamp from orders WHERE side = 'sell' AND fillability_status = 'cancelled';";
-=======
           "SELECT extract(epoch from min(updated_at)) AS min_timestamp, extract(epoch from max(updated_at)) AS max_timestamp from orders WHERE side = 'sell' AND fillability_status = 'cancelled';";
->>>>>>> 7a3c12ca
 
         const timestamps = await ridb.oneOrNone(query);
 
@@ -209,11 +179,7 @@
 
       const backfillBidActivities = async () => {
         const query =
-<<<<<<< HEAD
-          "SELECT min(updated_at) AS min_timestamp, MAX(updated_at) AS max_timestamp from orders WHERE side = 'buy';";
-=======
           "SELECT extract(epoch from min(updated_at)) AS min_timestamp, extract(epoch from max(updated_at)) AS max_timestamp from orders WHERE side = 'buy';";
->>>>>>> 7a3c12ca
 
         const timestamps = await ridb.oneOrNone(query);
 
@@ -244,11 +210,7 @@
 
       const backfillBidCancelActivities = async () => {
         const query =
-<<<<<<< HEAD
-          "SELECT min(updated_at) AS min_timestamp, MAX(updated_at) AS max_timestamp from orders WHERE side = 'buy' AND fillability_status = 'cancelled';";
-=======
           "SELECT extract(epoch from min(updated_at)) AS min_timestamp, extract(epoch from max(updated_at)) AS max_timestamp from orders WHERE side = 'buy' AND fillability_status = 'cancelled';";
->>>>>>> 7a3c12ca
 
         const timestamps = await ridb.oneOrNone(query);
 
@@ -277,16 +239,6 @@
         );
       };
 
-<<<<<<< HEAD
-      await Promise.all([
-        backfillTransferActivities(),
-        backfillSaleActivities(),
-        backfillAskActivities(),
-        backfillAskCancelActivities(),
-        backfillBidActivities(),
-        backfillBidCancelActivities(),
-      ]);
-=======
       if (job.data.backfillTransferActivities) {
         promises.push(backfillTransferActivities());
       }
@@ -316,7 +268,6 @@
       }
 
       await Promise.all(promises);
->>>>>>> 7a3c12ca
     },
     { connection: redis.duplicate(), concurrency: 1 }
   );
