--- conflicted
+++ resolved
@@ -2,8 +2,6 @@
 
 All notable changes to this project will be documented in this file. See [standard-version](https://github.com/conventional-changelog/standard-version) for commit guidelines.
 
-<<<<<<< HEAD
-=======
 ### 5.47.7 (2022-05-04)
 
 ### 5.47.6 (2022-05-04)
@@ -12,7 +10,6 @@
 
 ### 5.47.4 (2022-05-04)
 
->>>>>>> 1d1bf6ca
 ### 5.47.3 (2022-05-04)
 
 ### 5.47.2 (2022-05-04)
