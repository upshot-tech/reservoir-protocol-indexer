{
  "name": "reservoir-indexer",
<<<<<<< HEAD
  "version": "5.174.2",
=======
  "version": "5.175.0",
>>>>>>> 12b68053
  "description": "Reservoir Protocol Indexer",
  "main": "./dist/index.js",
  "repository": "https://github.com/reservoirprotocol/indexer",
  "author": "Uneven Labs",
  "license": "MIT",
  "private": true,
  "scripts": {
    "clean": "rm -rf ./dist tsconfig.tsbuildinfo",
    "compile": "tsc",
    "build": "yarn clean; yarn compile",
    "start": "yarn migrate up; node -r module-alias/register ./dist/index.js",
    "migrate": "ts-node ./node_modules/node-pg-migrate/bin/node-pg-migrate -m ./src/migrations --no-check-order",
    "debug": "yarn build && yarn migrate up; node --inspect -r module-alias/register ./dist/index.js",
    "commitlint": "commitlint --edit",
    "lint-check": "eslint --max-warnings 0 --ext .js,.ts,.json src",
    "format-check": "prettier --check \"src/**/*.+(js|ts|json)\"",
    "format": "prettier --write \"src/**/*.+(js|ts|json)\"",
    "prepare": "husky install",
    "release": "standard-version"
  },
  "dependencies": {
    "@bull-board/hapi": "4.0.1",
    "@commitlint/cli": "^16.2.1",
    "@commitlint/config-conventional": "^16.2.1",
    "@georgeroman/evm-tx-simulator": "^0.0.3",
    "@hapi/basic": "^6.0.0",
    "@hapi/boom": "^9.1.4",
    "@hapi/hapi": "^20.0.0",
    "@hapi/inert": "^6.0.4",
    "@hapi/vision": "^6.1.0",
    "@poprank/rankings": "^1.1.20",
    "@reservoir0x/sdk": "0.0.157",
    "@types/date-fns": "^2.6.0",
    "@types/hapi__basic": "^5.1.2",
    "@types/hapi__hapi": "^20.0.9",
    "@types/hapi__inert": "^5.2.3",
    "@types/hapi__vision": "^5.5.3",
    "@types/ioredis": "^4.28.1",
    "@types/json-stable-stringify": "^1.0.33",
    "@types/lodash": "^4.14.180",
    "@types/node": "^17.0.0",
    "@types/node-cron": "^3.0.0",
    "@types/qs": "^6.9.7",
    "@typescript-eslint/eslint-plugin": "^5.14.0",
    "@typescript-eslint/parser": "^5.14.0",
    "arweave": "^1.10.23",
    "aws-sdk": "^2.1148.0",
    "bullmq": "^1.75.1",
    "dd-trace": "^1.5.1",
    "dotenv": "^10.0.0",
    "eslint": "^8.10.0",
    "eslint-config-prettier": "^8.5.0",
    "ethers": "5.6.8",
    "graphql": "^16.3.0",
    "graphql-request": "^4.0.0",
    "hapi-swagger": "14.2.4",
    "husky": "^7.0.4",
    "ioredis": "^4.28.0",
    "joi": "17.x",
    "json-stable-stringify": "^1.0.1",
    "module-alias": "^2.2.2",
    "node-cron": "^3.0.0",
    "node-html-parser": "^5.3.3",
    "node-pg-migrate": "^6.0.0",
    "nodemon": "^2.0.15",
    "p-limit": "^3.0.0",
    "pg": "^8.7.1",
    "pg-promise": "^10.11.1",
    "prettier": "^2.5.1",
    "qs": "^6.10.1",
    "redlock": "^5.0.0-beta.1",
    "slugify": "^1.6.5",
    "standard-version": "^9.3.2",
    "swagger2openapi": "^7.0.8",
    "ts-node": "^10.4.0",
    "typescript": "^4.6.4",
    "uuid-by-string": "^3.0.7",
    "winston": "^3.3.3"
  },
  "_moduleAliases": {
    "@/api": "dist/api",
    "@/arweave-sync": "dist/sync/arweave",
    "@/common": "dist/common",
    "@/config": "dist/config",
    "@/models": "dist/models",
    "@/utils": "dist/utils",
    "@/jobs": "dist/jobs",
    "@/orderbook": "dist/orderbook",
    "@/events-sync": "dist/sync/events",
    "@/pubsub": "dist/pubsub"
  },
  "devDependencies": {
    "tsconfig-paths": "^4.0.0"
  }
}<|MERGE_RESOLUTION|>--- conflicted
+++ resolved
@@ -1,10 +1,6 @@
 {
   "name": "reservoir-indexer",
-<<<<<<< HEAD
-  "version": "5.174.2",
-=======
   "version": "5.175.0",
->>>>>>> 12b68053
   "description": "Reservoir Protocol Indexer",
   "main": "./dist/index.js",
   "repository": "https://github.com/reservoirprotocol/indexer",
