--- conflicted
+++ resolved
@@ -1,10 +1,6 @@
 {
   "name": "reservoir-indexer",
-<<<<<<< HEAD
-  "version": "5.81.23",
-=======
   "version": "5.81.25",
->>>>>>> 7775dc1b
   "description": "Reservoir Protocol Indexer",
   "main": "./dist/index.js",
   "repository": "https://github.com/reservoirprotocol/indexer-v3",
